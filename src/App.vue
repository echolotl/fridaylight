<template>
  <q-layout view="lHh Lpr lFf" class="transparent-bg">
    <!-- Loading overlay shown during initialization -->
    <div v-if="isInitializing" class="loading-overlay">
      <div class="loading-container">
        <img class="logo" />
        <q-linear-progress
          :value="initProgress"
          size="md"
          rounded
          class="q-mt-md"
          color="primary"
        />
        <div class="text-caption q-mt-sm phantom-font">
          {{ initStatusText }}
        </div>
      </div>
    </div>
    <div v-if="!isInitializing">
      <Sidebar v-model="sidebarOpen" @resize="handleSidebarResize" />
      <!-- Engine selection for modpacks from deep links -->
      <EngineSelectionDialog
        v-model="showEngineSelectDialog"
        :compatible-engines="compatibleEngines"
        :engine-type="currentModpackType"
        :mod-name="currentModName"
        @select="onEngineSelected"
        @cancel="cancelDownload"
      />

      <!-- Missing mod path dialog -->
      <MessageDialog
        v-model="showModPathMissingDialog"
        title="Missing Mod"
        message="The following mod folder no longer exists:"
        icon="warning"
        icon-color="negative"
        confirm-label="Remove From List"
        confirm-color="negative"
        @confirm="removeMissingMod"
      >
        <div class="text-caption">{{ missingModPath }}</div>
        <p class="text-body2 q-mt-sm">
          Would you like to remove this mod from your library?
        </p>
      </MessageDialog>

      <!-- Global Context Menu -->
      <ContextMenu
        :visible="showContextMenu"
        :position="contextMenuPosition"
        :options="contextMenuOptions"
        @close="closeContextMenu"
      />
    </div>
  </q-layout>
</template>

<script setup lang="ts">
import { ref, onMounted, onUnmounted, provide, reactive } from 'vue'
import { invoke } from '@tauri-apps/api/core'
import { onOpenUrl } from '@tauri-apps/plugin-deep-link'
import { getCurrentWindow } from '@tauri-apps/api/window'
import { listen } from '@tauri-apps/api/event'
import { useQuasar, Notify } from 'quasar'
import { check } from '@tauri-apps/plugin-updater'
import { relaunch } from '@tauri-apps/plugin-process'
import Sidebar from './components/layout/Sidebar.vue'
import EngineSelectionDialog from './components/modals/EngineSelectionDialog.vue'
import MessageDialog from './components/modals/MessageDialog.vue'
import ContextMenu from './components/common/ContextMenu.vue'
import { DatabaseService } from '@services/dbService'
import { StoreService, DEFAULT_SETTINGS } from '@services/storeService'
import {
  gamebananaService,
  setupGameBananaEventListeners,
<<<<<<< HEAD
} from "@services/gamebananaService";
import { themeService } from "@services/themeService";
import { AppSettings } from "./types";
=======
} from '@services/gamebananaService'
import { AppSettings } from './types'
>>>>>>> a3dfd155

// Define window.db
declare global {
  interface Window {
    db: any
  }
}

// Initialize Quasar
const $q = useQuasar()

// Ensure Notify is properly registered
Notify.create = Notify.create || (() => {})

// Initialization state variables
const isInitializing = ref(true)
const initProgress = ref(0)
const initStatusText = ref('Starting up...')

const sidebarOpen = ref(true)
const sidebarWidth = ref(250)

const showEngineSelectDialog = ref(false)
const compatibleEngines = ref<any[]>([])
const currentModpackType = ref<string | null>(null)
const currentModName = ref<string>('Unknown Mod')
const currentDownloadUrl = ref<string>('')
const currentModId = ref<number | null>(null)
const currentModelType = ref<string>('')
const handleSidebarResize = (width: number) => {
  sidebarWidth.value = width
}

const cancelDownload = () => {
  showEngineSelectDialog.value = false

  // Show cancellation notification
  $q.notify({
    type: 'info',
    message: 'Download cancelled',
    position: 'bottom-right',
    timeout: 3000,
  })
}

const onEngineSelected = async (engine: any) => {
  try {
    if (!currentDownloadUrl.value || !currentModId.value) {
      throw new Error('Missing download information')
    }

    // Use the gamebananaService to handle modpack download with selected engine
    const result = await gamebananaService.downloadDeepLinkModpackWithEngine(
      currentDownloadUrl.value,
      currentModName.value,
      currentModId.value,
      currentModelType.value,
      engine
    )

    // Close the dialog
    showEngineSelectDialog.value = false

    // Show an error if there was one
    if (!result.success) {
      $q.notify({
        type: 'negative',
        message: 'Failed to download modpack',
        caption: String(result.error),
        position: 'bottom-right',
        timeout: 5000,
      })
    }
  } catch (error) {
    console.error('Failed to download modpack:', error)

    $q.notify({
      type: 'negative',
      message: 'Failed to download modpack',
      caption: String(error),
      position: 'bottom-right',
      timeout: 5000,
    })

    // Close the dialog
    showEngineSelectDialog.value = false
  }
}

// State for missing mod path dialog
const showModPathMissingDialog = ref(false)
const missingModPath = ref('')

// Function to remove a mod when it's missing
const removeMissingMod = async () => {
  if (!missingModPath.value) return

  console.log('Removing missing mod with path:', missingModPath.value)

  try {
    // Find mod ID based on path
    const dbService = DatabaseService.getInstance()
    const mod = await dbService.getModByPath(missingModPath.value)

    if (mod) {
      // Delete the mod from the database
      await dbService.deleteMod(mod.id)

      // Show success notification
      $q.notify({
        type: 'positive',
        message: `Removed missing mod from library`,
        position: 'bottom-right',
        timeout: 3000,
      })

      // Refresh the mods list by dispatching an event
      const refreshEvent = new CustomEvent('refresh-mods')
      window.dispatchEvent(refreshEvent)
    } else {
      console.warn('Could not find mod with path:', missingModPath.value)
    }
  } catch (error) {
    console.error('Error removing missing mod:', error)
    $q.notify({
      type: 'negative',
      message: 'Failed to remove mod',
      caption: String(error),
      position: 'bottom-right',
      timeout: 3000,
    })
  } finally {
    // Reset state
    showModPathMissingDialog.value = false
    missingModPath.value = ''
  }
}

// State for context menu
const showContextMenu = ref(false)
const contextMenuPosition = ref({ x: 0, y: 0 })
const contextMenuOptions = ref<any[]>([])

// Function to close the context menu
const closeContextMenu = () => {
  showContextMenu.value = false
  contextMenuOptions.value = []
}

// Global event listener for custom context menu
onMounted(() => {
  // Prevent default context menu
  document.addEventListener('contextmenu', event => {
    event.preventDefault()
  })

  // Listen for custom context menu events
  document.addEventListener('show-context-menu', ((event: CustomEvent) => {
    // Get position and options from the event
    const { position, options } = event.detail

    // Update context menu state
    contextMenuPosition.value = position
    contextMenuOptions.value = options
    showContextMenu.value = true
  }) as EventListener)
})

// Cleanup event listeners on unmount
onUnmounted(() => {
  document.removeEventListener('contextmenu', event => {
    event.preventDefault()
  })

  document.removeEventListener('show-context-menu', (() => {}) as EventListener)
})

// Initialize application settings
const appSettings = reactive<AppSettings>({ ...DEFAULT_SETTINGS })

// Provide app settings to all components
provide('appSettings', appSettings)

// Load app settings from database and update the reactive object
const loadAppSettings = async () => {
  try {
    const storeService = StoreService.getInstance()

    // Load each setting individually
    const accentColor = await storeService.getSetting('accentColor')
    if (accentColor) appSettings.accentColor = accentColor

    const installLocation = await storeService.getSetting('installLocation')
    if (installLocation) appSettings.installLocation = installLocation

<<<<<<< HEAD
    const theme = await storeService.getSetting("theme");
    if (theme) appSettings.theme = theme;
    const useSystemTheme = await storeService.getSetting("useSystemTheme");
=======
    const theme = await storeService.getSetting('theme')
    if (theme) appSettings.theme = theme

    const useSystemTheme = await storeService.getSetting('useSystemTheme')
>>>>>>> a3dfd155
    if (useSystemTheme !== undefined)
      appSettings.useSystemTheme = useSystemTheme === true

<<<<<<< HEAD
    const validateFnfMods = await storeService.getSetting("validateFnfMods");
=======
    const customCSS = await storeService.getSetting('customCSS')
    if (customCSS) appSettings.customCSS = customCSS

    const validateFnfMods = await storeService.getSetting('validateFnfMods')
>>>>>>> a3dfd155
    if (validateFnfMods !== undefined)
      appSettings.validateFnfMods = validateFnfMods === true

    const showTerminalOutput =
<<<<<<< HEAD
      await storeService.getSetting("showTerminalOutput");
=======
      await storeService.getSetting('showTerminalOutput')
>>>>>>> a3dfd155
    if (showTerminalOutput !== undefined)
      appSettings.showTerminalOutput = showTerminalOutput === true

    console.log('Loaded app settings:', appSettings)
  } catch (error) {
    console.error('Error loading app settings:', error)
  }
}

// Apply theme based on system or user preference
const applyTheme = async (themeValue: string | boolean) => {
  // Convert legacy boolean value to theme string
  let activeThemeValue: string
  if (typeof themeValue === 'boolean') {
    activeThemeValue = themeValue ? 'light' : 'dark'
  } else {
    activeThemeValue = themeValue
  }

  console.log('Applying theme:', activeThemeValue)

<<<<<<< HEAD
  try {
    // Apply theme using the theme service
    await themeService.applyTheme(activeThemeValue);

    // Check if we're running on Windows 11 for Mica effect
    const isWindows11 = await invoke<boolean>("is_windows_11");
    console.log("Is Windows 11:", isWindows11, "Theme:", activeThemeValue);

    // Handle platform-specific styling
    if (!isWindows11) {
      // Apply solid theme styling for non-Windows 11 platforms
      handleNonWindows11Styling(activeThemeValue);
    } else {
      // Handle Windows 11 Mica effect
      await handleWindows11Styling(activeThemeValue);
    }
  } catch (error) {
    console.error("Failed to apply theme:", error);
    // Fallback to basic theme application
    fallbackThemeApplication(activeThemeValue);
  }
};

// Handle styling for non-Windows 11 platforms
const handleNonWindows11Styling = (themeValue: string) => {
  // Only apply solid-theme to light and dark themes
  if (themeValue === "light" || themeValue === "dark") {
    document.body.classList.add("solid-theme");
  } else {
    document.body.classList.remove("solid-theme");
  }

  // Remove transparent background styles
  document.documentElement.style.setProperty(
    "--transparent-bg-override",
    "none"
  );

  // Set background to solid color instead of transparent
  const bgColor = `var(--theme-bg)`;

  document.body.style.removeProperty("background");
  document.body.style.backgroundColor = bgColor;
  document
    .querySelector(".q-layout")
    ?.setAttribute("style", "background: " + bgColor + " !important");
};

// Handle Windows 11 Mica effect styling
const handleWindows11Styling = async (themeValue: string) => {
  // Only light and dark themes should be transparent for Mica
  if (themeService.supportsWindowsMica(themeValue)) {
    document.body.classList.remove("solid-theme");
    document.documentElement.style.setProperty(
      "--transparent-bg-override",
      "transparent"
    );
    document.body.style.removeProperty("background");
    document.body.setAttribute("style", "background: transparent !important");

    // Make sure q-layout is also transparent for Mica to work properly
    const qLayout = document.querySelector(".q-layout");
    if (qLayout) {
      qLayout.removeAttribute("style");
      qLayout.setAttribute("style", "background: transparent !important");
    }

    // Apply Mica effect based on theme
    try {
      await invoke("change_mica_theme", {
        window: "main",
        dark: themeValue !== "light",
      });
      console.log(
        "Applied Mica theme effect:",
        themeValue !== "light" ? "dark" : "light"
      );
    } catch (error) {
      console.error("Failed to apply Mica effect:", error);
    }
  } else {
    // For custom themes on Windows 11, use solid styling
    document.body.classList.remove("solid-theme");
    document.documentElement.style.setProperty(
      "--transparent-bg-override",
      "none"
    );

    // Set background to solid color based on the theme
    const bgColor = `var(--theme-bg)`;

    document.body.style.removeProperty("background");
    document.body.style.backgroundColor = bgColor;
    document
      .querySelector(".q-layout")
      ?.setAttribute("style", "background: " + bgColor + " !important");

    // Remove Mica effect for non-standard themes
    try {
      await invoke("remove_mica_theme", {
        window: "main",
      });
      console.log("Removed Mica effect for theme:", themeValue);
    } catch (error) {
      console.error("Failed to remove Mica effect:", error);
=======
  // First check if we're running on Windows 11
  const isWindows11 = await invoke<boolean>('is_windows_11')
  console.log('Is Windows 11:', isWindows11, 'Theme:', activeThemeValue)

  // Apply CSS classes for theme by first removing all theme classes
  document.body.classList.remove(
    'light-theme',
    'dark-theme',
    'yourself-theme',
    'hotline-theme',
    'corruption-theme',
    'shaggy-theme',
    'boo-theme',
    'qt-theme',
    'garcello-theme',
    'pump-theme',
    'doe-theme'
  )

  // Then add the active theme class
  document.body.classList.add(`${activeThemeValue}-theme`)

  // Apply solid theme if not on Windows 11
  if (!isWindows11) {
    // Only apply solid-theme to light and dark themes
    if (activeThemeValue === 'light' || activeThemeValue === 'dark') {
      document.body.classList.add('solid-theme')

      // Remove transparent background styles
      document.documentElement.style.setProperty(
        '--transparent-bg-override',
        'none'
      )

      // Set background to solid color instead of transparent
      const bgColor = `var(--theme-bg)`
      // Apply background explicitly instead of using style property
      document.documentElement.style.setProperty('background', bgColor)
      document.body.style.removeProperty('background')
      document.body.style.backgroundColor = bgColor
      document
        .querySelector('.q-layout')
        ?.setAttribute('style', 'background: ' + bgColor + ' !important')
    } else {
      // For other themes on non-Windows 11, don't use solid-theme
      document.body.classList.remove('solid-theme')

      // Use the semi-transparent theme variables directly
      const bgColor = `var(--theme-bg)`
      document.documentElement.style.setProperty('background', bgColor)
      document.body.style.removeProperty('background')
      document.body.style.backgroundColor = bgColor
      document
        .querySelector('.q-layout')
        ?.setAttribute('style', 'background: ' + bgColor + ' !important')
    }
  } else {
    // On Windows 11, only light and dark themes should be transparent for Mica
    if (activeThemeValue === 'light' || activeThemeValue === 'dark') {
      document.body.classList.remove('solid-theme')
      document.documentElement.style.setProperty(
        '--transparent-bg-override',
        'transparent'
      )
      // Fix for background style being commented out
      document.body.style.removeProperty('background')
      document.body.setAttribute('style', 'background: transparent !important')

      // Make sure q-layout is also transparent for Mica to work properly
      const qLayout = document.querySelector('.q-layout')
      if (qLayout) {
        qLayout.removeAttribute('style')
        qLayout.setAttribute('style', 'background: transparent !important')
      }

      // Apply Mica effect based on theme (Windows 11 only)
      try {
        await invoke('change_mica_theme', {
          window: 'main',
          dark: activeThemeValue !== 'light',
        })
        console.log(
          'Applied Mica theme effect:',
          activeThemeValue !== 'light' ? 'dark' : 'light'
        )
      } catch (error) {
        console.error('Failed to apply Mica effect:', error)
      }
    } else {
      document.body.classList.remove('solid-theme')
      document.documentElement.style.setProperty(
        '--transparent-bg-override',
        'none'
      )

      // Set background to solid color based on the theme
      const bgColor = `var(--theme-bg)`
      document.documentElement.style.setProperty('background', bgColor)
      document.body.style.removeProperty('background')
      document.body.style.backgroundColor = bgColor
      document
        .querySelector('.q-layout')
        ?.setAttribute('style', 'background: ' + bgColor + ' !important')

      // Remove Mica effect for non-standard themes
      try {
        await invoke('remove_mica_theme', {
          window: 'main',
        })
        console.log('Removed Mica effect for theme:', activeThemeValue)
      } catch (error) {
        console.error('Failed to remove Mica effect:', error)
      }
>>>>>>> a3dfd155
    }
  }
}

// Fallback theme application without theme service
const fallbackThemeApplication = (themeValue: string) => {
  console.warn("Using fallback theme application for:", themeValue);

  // Remove all theme classes
  document.body.classList.forEach((className) => {
    if (className.endsWith("-theme")) {
      document.body.classList.remove(className);
    }
  });

  // Add the active theme class
  document.body.classList.add(`${themeValue}-theme`);
};

// Get the current system theme (light or dark)
const getSystemTheme = (): boolean => {
  return (
    window.matchMedia &&
    window.matchMedia('(prefers-color-scheme: light)').matches
  )
}

<<<<<<< HEAD
=======
// Apply custom CSS from settings
const loadCustomCSS = async () => {
  try {
    const storeService = StoreService.getInstance()
    const customCSS = await storeService.getSetting('customCSS')

    if (customCSS) {
      // Create a style element for custom CSS
      const styleElement = document.createElement('style')
      styleElement.id = 'custom-user-css'
      styleElement.textContent = customCSS
      document.head.appendChild(styleElement)
      console.log('Applied custom CSS from settings')
    }
  } catch (error) {
    console.error('Failed to load custom CSS:', error)
  }
}

>>>>>>> a3dfd155
// Handle system theme changes
const handleSystemThemeChange = async (event: MediaQueryListEvent) => {
  // Only react to system theme changes if that setting is enabled
  const useSystemTheme = await getUseSystemThemeSetting()
  if (useSystemTheme) {
    const isLightTheme = event.matches
    applyTheme(isLightTheme)
  }
}

// Get the current "use system theme" setting from the database
const getUseSystemThemeSetting = async (): Promise<boolean> => {
  try {
    const storeService = StoreService.getInstance()
    return await storeService.getSetting('useSystemTheme')
  } catch (error) {
    console.error('Error fetching useSystemTheme setting:', error)
    return true // Default to true on error
  }
}

// Get the manually set theme preference
const getThemePreference = async (): Promise<string> => {
  try {
    const storeService = StoreService.getInstance()

    // Get theme from the store
    const theme = await storeService.getSetting('theme')
    if (theme) {
      return theme
    }

    return 'dark' // Default to dark theme
  } catch (error) {
    console.error('Error fetching theme preference:', error)
    return 'dark' // Default to dark theme
  }
}

// Process deep link mod download
const processDeepLinkModDownload = async (
  downloadUrl: string,
  modId: number,
  archiveExt: string,
  modelType: string
) => {
  try {
    console.log('Processing mod download from deep link:', {
      downloadUrl,
      modId,
      archiveExt,
      modelType,
<<<<<<< HEAD
    });
=======
    })
>>>>>>> a3dfd155

    // Use the gamebananaService to handle the deep link download
    const result = await gamebananaService.downloadModFromDeepLink(
      downloadUrl,
      modId,
      modelType
    )

    // Type guard to check if we need to show the engine selection dialog
    if ('showEngineSelectDialog' in result && result.showEngineSelectDialog) {
      // Show the engine selection dialog with the data from the result
      compatibleEngines.value = result.compatibleEngines
      currentModpackType.value = result.modpackType
      currentModName.value = result.modName
      currentDownloadUrl.value = result.downloadUrl
      currentModId.value = result.modId
      currentModelType.value = result.modelType
      showEngineSelectDialog.value = true
    } else if ('success' in result) {
      // Handle regular operation result
      if (!result.success && result.error) {
        $q.notify({
          type: 'negative',
          message: 'Failed to download mod',
          caption: result.error,
          position: 'bottom-right',
          timeout: 5000,
        })
      }
    }
  } catch (error) {
    console.error('Failed to download mod from deep link:', error)

    // Show error notification
    $q.notify({
      type: 'negative',
      message: 'Failed to download mod',
      caption: String(error),
      position: 'bottom-right',
      timeout: 5000,
    })
  }
}

// Initialize the app
let cleanupEventListeners: (() => void) | undefined

onMounted(async () => {
  try {
    // Update progress bar - Step 1: Initialize theme service
    initStatusText.value = "Initializing theme service...";
    initProgress.value = 0.1;

    // Initialize the theme service first
    await themeService.initialize(); // Update progress bar - Step 2: Apply theme
    initStatusText.value = "Applying theme...";
    initProgress.value = 0.15;

    // Apply initial theme based on system or user preference
    const useSystemThemeInitial = await getUseSystemThemeSetting();
    if (useSystemThemeInitial) {
      // If using system theme, apply light or dark based on system preference
      const isSystemLight = getSystemTheme();
      await applyTheme(isSystemLight ? "light" : "dark");
    } else {
      // If using custom theme, apply the saved theme directly
      const themeValue = await getThemePreference();
      await applyTheme(themeValue);
    }

    // Set up download event listeners
    cleanupEventListeners = setupGameBananaEventListeners()

<<<<<<< HEAD
    // Update progress bar - Step 3: Initialize deep link handler
    initStatusText.value = "Setting up deep link handler...";
    initProgress.value = 0.2;
=======
    // Update progress bar - Step 1: Initialize deep link handler
    initStatusText.value = 'Setting up deep link handler...'
    initProgress.value = 0.1
>>>>>>> a3dfd155

    // Set up deep link handler
    onOpenUrl(async url => {
      console.log('Deep link received:', url[0])
      await getCurrentWindow().setFocus()

      // Process the deep link URL
      if (url[0].startsWith('flmod://')) {
        try {
          // Remove the protocol prefix
          const data = url[0].substring(8) // Remove "flmod://"

          // Split the URL by $ delimiter
          const parts = data.split('$')
          if (parts.length >= 4) {
            let downloadUrl = parts[0]
            const modType = parts[1]
            const modId = parseInt(parts[2])
            const archiveExt = parts[3]

            downloadUrl = downloadUrl.replace('https//', 'https://') // Fix URL format

            console.log('Parsed deep link:', {
              downloadUrl,
              modType,
              modId,
              archiveExt,
            })

<<<<<<< HEAD
            processDeepLinkModDownload(downloadUrl, modId, archiveExt, modType);
=======
            processDeepLinkModDownload(downloadUrl, modId, archiveExt, modType)
>>>>>>> a3dfd155
          } else {
            console.error('Invalid deep link format, missing required parts')
          }
        } catch (error) {
          console.error('Failed to process deep link:', error)
        }
      }
    })

<<<<<<< HEAD
    // Update progress bar - Step 4: Initialize database
    initStatusText.value = "Initializing database...";
    initProgress.value = 0.3;
=======
    // Update progress bar - Step 2: Initialize database
    initStatusText.value = 'Initializing database...'
    initProgress.value = 0.2
>>>>>>> a3dfd155

    // Initialize the database service
    const dbService = DatabaseService.getInstance()
    await dbService.initialize()

    // Make the database service available globally
    window.db = {
      // Direct access to the database service
      select: async (query: string, params?: any[]) => {
        const db = await dbService['db']
        return db.select(query, params)
      },
      execute: async (query: string, params?: any[]) => {
        const db = await dbService['db']
        return db.execute(query, params)
      },
      service: dbService,
    }

    // Update progress bar - Step 3: Load mods
<<<<<<< HEAD
    initStatusText.value = "Loading mods...";
    initProgress.value = 0.4; // Load mods from the database
    const mods = await dbService.getAllMods();
    console.log("Loaded mods from database:", mods);
=======
    initStatusText.value = 'Loading mods...'
    initProgress.value = 0.4

    // Load mods from the database
    const mods = await dbService.getAllMods()
    console.log('Loaded mods from database:', mods)
>>>>>>> a3dfd155
    if (mods && mods.length > 0) {
      console.log(`Loading ${mods.length} mods from database to backend`)
      // No need to sync with backend as the dbService handles this internally
    } else {
      console.log('No mods found in database')
    }

<<<<<<< HEAD
    // Update progress bar - Step 5: Load settings
    initStatusText.value = "Loading settings...";
    initProgress.value = 0.6;
=======
    // Update progress bar - Step 4: Apply theme
    initStatusText.value = 'Applying theme...'
    initProgress.value = 0.6

    // Apply initial theme based on system or user preference
    const useSystemTheme = await getUseSystemThemeSetting()
    if (useSystemTheme) {
      // If using system theme, apply light or dark based on system preference
      const isSystemLight = getSystemTheme()
      applyTheme(isSystemLight ? 'light' : 'dark')
    } else {
      // If using custom theme, apply the saved theme directly
      const themeValue = await getThemePreference()
      applyTheme(themeValue)
    }

    // Apply custom CSS
    await loadCustomCSS()

    // Update progress bar - Step 5: Load settings
    initStatusText.value = 'Loading settings...'
    initProgress.value = 0.8
>>>>>>> a3dfd155

    // Load app settings
    await loadAppSettings()

    // Set up listener for missing mod paths
    await listen<string>('mod-path-missing', event => {
      console.log('Received mod-path-missing event:', event)
      missingModPath.value = event.payload
      showModPathMissingDialog.value = true
    })

    // Listen for system theme changes
<<<<<<< HEAD
    const mediaQuery = window.matchMedia("(prefers-color-scheme: light)");
    mediaQuery.addEventListener("change", handleSystemThemeChange); // Update progress bar - Step 6: Check for updates
    initStatusText.value = "Checking for updates...";
    initProgress.value = 0.8;
=======
    const mediaQuery = window.matchMedia('(prefers-color-scheme: light)')
    mediaQuery.addEventListener('change', handleSystemThemeChange)

    // Update progress bar - Step 6: Check for updates
    initStatusText.value = 'Checking for updates...'
    initProgress.value = 0.9
>>>>>>> a3dfd155

    // Check for updates
    try {
      const updateResult = await check()
      if (updateResult !== null) {
        // Update progress bar - Updates available
        initStatusText.value = 'Installing update...'

        // Install the update if there is one
        await updateResult.downloadAndInstall(event => {
          switch (event.event) {
            case 'Started':
              const contentLength = event.data.contentLength
              break
            case 'Progress':
              let downloaded = 0
              downloaded += event.data.chunkLength
              const percent = contentLength
                ? Math.round((downloaded / contentLength) * 100)
<<<<<<< HEAD
                : 0;
              initProgress.value = 0.8 + percent / 1000;
              break;
            case "Finished":
              initProgress.value = 1.0;
              break;
=======
                : 0
              initProgress.value = 0.9 + percent / 1000
              break
            case 'Finished':
              initProgress.value = 1.0
              break
>>>>>>> a3dfd155
          }
        })

        await relaunch()
      } else {
        console.log('No updates available')
      }
    } catch (error) {
      console.error('Failed to check for updates:', error)
    }

    // Update progress bar - Step 7: Complete
    initStatusText.value = 'Ready!'
    initProgress.value = 1.0

    // Hide the loading overlay after a small delay to ensure transitions are smooth
    setTimeout(() => {
      isInitializing.value = false
    }, 500)

    console.log('App initialized and database tables updated')
  } catch (error) {
    console.error('Failed to initialize database:', error)

    // Update progress bar with error state
    initStatusText.value = 'Error during initialization: ' + String(error)
    initProgress.value = 1.0

    // Hide the loading overlay after a delay
    setTimeout(() => {
      isInitializing.value = false
    }, 2000)
    onUnmounted(() => {
      // Clean up the event listener for system theme changes
      const mediaQuery = window.matchMedia('(prefers-color-scheme: light)')
      mediaQuery.removeEventListener('change', handleSystemThemeChange)

      // Clean up download event listeners
      if (typeof cleanupEventListeners === 'function') {
        cleanupEventListeners()
      }
    })
  }
<<<<<<< HEAD
});

// Show the window when DOM content is loaded
document.addEventListener("DOMContentLoaded", () => {
  const currentWindow = getCurrentWindow();
  console.log("Current window:", currentWindow);
  currentWindow.show();
});
=======
})
>>>>>>> a3dfd155
</script>

<style>
html,
body {
  margin: 0;
  padding: 0;
  height: 100vh;
  width: 100vw;
  overflow: hidden;
  color: var(--theme-text);
}
</style>

<style scoped>
.transparent-bg {
  background: transparent !important;
}

/* Loading overlay styles */
.loading-overlay {
  position: fixed;
  top: 0;
  left: 0;
  right: 0;
  bottom: 0;
  display: flex;
  justify-content: center;
  align-items: center;
  z-index: 9999;
}

.loading-container {
  width: 400px;
  text-align: center;
  padding: 24px;
  border-radius: 12px;
  background-color: var(--theme-card);
  box-shadow: 0 4px 8px rgba(0, 0, 0, 0.2);
  border: 2px solid var(--theme-border);
}
.logo {
  width: 100%;
  height: 125px;
  mask: url('/images/fridaylight.svg') no-repeat center;
  -webkit-mask: url('/images/fridaylight.svg') no-repeat center;
  background-color: var(--theme-text);
  image-rendering: optimizeQuality;
}

.loading-container h2 {
  margin-top: 0;
  margin-bottom: 24px;
}

.loading-container .text-caption {
  color: var(--theme-text-secondary, #aaaaaa);
  margin-top: 12px;
}
</style><|MERGE_RESOLUTION|>--- conflicted
+++ resolved
@@ -74,14 +74,11 @@
 import {
   gamebananaService,
   setupGameBananaEventListeners,
-<<<<<<< HEAD
+
 } from "@services/gamebananaService";
 import { themeService } from "@services/themeService";
 import { AppSettings } from "./types";
-=======
-} from '@services/gamebananaService'
-import { AppSettings } from './types'
->>>>>>> a3dfd155
+
 
 // Define window.db
 declare global {
@@ -277,36 +274,22 @@
     const installLocation = await storeService.getSetting('installLocation')
     if (installLocation) appSettings.installLocation = installLocation
 
-<<<<<<< HEAD
     const theme = await storeService.getSetting("theme");
     if (theme) appSettings.theme = theme;
     const useSystemTheme = await storeService.getSetting("useSystemTheme");
-=======
-    const theme = await storeService.getSetting('theme')
-    if (theme) appSettings.theme = theme
-
-    const useSystemTheme = await storeService.getSetting('useSystemTheme')
->>>>>>> a3dfd155
+
     if (useSystemTheme !== undefined)
       appSettings.useSystemTheme = useSystemTheme === true
 
-<<<<<<< HEAD
     const validateFnfMods = await storeService.getSetting("validateFnfMods");
-=======
-    const customCSS = await storeService.getSetting('customCSS')
-    if (customCSS) appSettings.customCSS = customCSS
-
-    const validateFnfMods = await storeService.getSetting('validateFnfMods')
->>>>>>> a3dfd155
+
     if (validateFnfMods !== undefined)
       appSettings.validateFnfMods = validateFnfMods === true
 
     const showTerminalOutput =
-<<<<<<< HEAD
       await storeService.getSetting("showTerminalOutput");
-=======
+
       await storeService.getSetting('showTerminalOutput')
->>>>>>> a3dfd155
     if (showTerminalOutput !== undefined)
       appSettings.showTerminalOutput = showTerminalOutput === true
 
@@ -328,7 +311,6 @@
 
   console.log('Applying theme:', activeThemeValue)
 
-<<<<<<< HEAD
   try {
     // Apply theme using the theme service
     await themeService.applyTheme(activeThemeValue);
@@ -434,121 +416,7 @@
       console.log("Removed Mica effect for theme:", themeValue);
     } catch (error) {
       console.error("Failed to remove Mica effect:", error);
-=======
-  // First check if we're running on Windows 11
-  const isWindows11 = await invoke<boolean>('is_windows_11')
-  console.log('Is Windows 11:', isWindows11, 'Theme:', activeThemeValue)
-
-  // Apply CSS classes for theme by first removing all theme classes
-  document.body.classList.remove(
-    'light-theme',
-    'dark-theme',
-    'yourself-theme',
-    'hotline-theme',
-    'corruption-theme',
-    'shaggy-theme',
-    'boo-theme',
-    'qt-theme',
-    'garcello-theme',
-    'pump-theme',
-    'doe-theme'
-  )
-
-  // Then add the active theme class
-  document.body.classList.add(`${activeThemeValue}-theme`)
-
-  // Apply solid theme if not on Windows 11
-  if (!isWindows11) {
-    // Only apply solid-theme to light and dark themes
-    if (activeThemeValue === 'light' || activeThemeValue === 'dark') {
-      document.body.classList.add('solid-theme')
-
-      // Remove transparent background styles
-      document.documentElement.style.setProperty(
-        '--transparent-bg-override',
-        'none'
-      )
-
-      // Set background to solid color instead of transparent
-      const bgColor = `var(--theme-bg)`
-      // Apply background explicitly instead of using style property
-      document.documentElement.style.setProperty('background', bgColor)
-      document.body.style.removeProperty('background')
-      document.body.style.backgroundColor = bgColor
-      document
-        .querySelector('.q-layout')
-        ?.setAttribute('style', 'background: ' + bgColor + ' !important')
-    } else {
-      // For other themes on non-Windows 11, don't use solid-theme
-      document.body.classList.remove('solid-theme')
-
-      // Use the semi-transparent theme variables directly
-      const bgColor = `var(--theme-bg)`
-      document.documentElement.style.setProperty('background', bgColor)
-      document.body.style.removeProperty('background')
-      document.body.style.backgroundColor = bgColor
-      document
-        .querySelector('.q-layout')
-        ?.setAttribute('style', 'background: ' + bgColor + ' !important')
-    }
-  } else {
-    // On Windows 11, only light and dark themes should be transparent for Mica
-    if (activeThemeValue === 'light' || activeThemeValue === 'dark') {
-      document.body.classList.remove('solid-theme')
-      document.documentElement.style.setProperty(
-        '--transparent-bg-override',
-        'transparent'
-      )
-      // Fix for background style being commented out
-      document.body.style.removeProperty('background')
-      document.body.setAttribute('style', 'background: transparent !important')
-
-      // Make sure q-layout is also transparent for Mica to work properly
-      const qLayout = document.querySelector('.q-layout')
-      if (qLayout) {
-        qLayout.removeAttribute('style')
-        qLayout.setAttribute('style', 'background: transparent !important')
-      }
-
-      // Apply Mica effect based on theme (Windows 11 only)
-      try {
-        await invoke('change_mica_theme', {
-          window: 'main',
-          dark: activeThemeValue !== 'light',
-        })
-        console.log(
-          'Applied Mica theme effect:',
-          activeThemeValue !== 'light' ? 'dark' : 'light'
-        )
-      } catch (error) {
-        console.error('Failed to apply Mica effect:', error)
-      }
-    } else {
-      document.body.classList.remove('solid-theme')
-      document.documentElement.style.setProperty(
-        '--transparent-bg-override',
-        'none'
-      )
-
-      // Set background to solid color based on the theme
-      const bgColor = `var(--theme-bg)`
-      document.documentElement.style.setProperty('background', bgColor)
-      document.body.style.removeProperty('background')
-      document.body.style.backgroundColor = bgColor
-      document
-        .querySelector('.q-layout')
-        ?.setAttribute('style', 'background: ' + bgColor + ' !important')
-
-      // Remove Mica effect for non-standard themes
-      try {
-        await invoke('remove_mica_theme', {
-          window: 'main',
-        })
-        console.log('Removed Mica effect for theme:', activeThemeValue)
-      } catch (error) {
-        console.error('Failed to remove Mica effect:', error)
-      }
->>>>>>> a3dfd155
+
     }
   }
 }
@@ -576,28 +444,6 @@
   )
 }
 
-<<<<<<< HEAD
-=======
-// Apply custom CSS from settings
-const loadCustomCSS = async () => {
-  try {
-    const storeService = StoreService.getInstance()
-    const customCSS = await storeService.getSetting('customCSS')
-
-    if (customCSS) {
-      // Create a style element for custom CSS
-      const styleElement = document.createElement('style')
-      styleElement.id = 'custom-user-css'
-      styleElement.textContent = customCSS
-      document.head.appendChild(styleElement)
-      console.log('Applied custom CSS from settings')
-    }
-  } catch (error) {
-    console.error('Failed to load custom CSS:', error)
-  }
-}
-
->>>>>>> a3dfd155
 // Handle system theme changes
 const handleSystemThemeChange = async (event: MediaQueryListEvent) => {
   // Only react to system theme changes if that setting is enabled
@@ -650,11 +496,8 @@
       modId,
       archiveExt,
       modelType,
-<<<<<<< HEAD
     });
-=======
-    })
->>>>>>> a3dfd155
+
 
     // Use the gamebananaService to handle the deep link download
     const result = await gamebananaService.downloadModFromDeepLink(
@@ -728,15 +571,10 @@
     // Set up download event listeners
     cleanupEventListeners = setupGameBananaEventListeners()
 
-<<<<<<< HEAD
     // Update progress bar - Step 3: Initialize deep link handler
     initStatusText.value = "Setting up deep link handler...";
     initProgress.value = 0.2;
-=======
-    // Update progress bar - Step 1: Initialize deep link handler
-    initStatusText.value = 'Setting up deep link handler...'
-    initProgress.value = 0.1
->>>>>>> a3dfd155
+
 
     // Set up deep link handler
     onOpenUrl(async url => {
@@ -766,11 +604,8 @@
               archiveExt,
             })
 
-<<<<<<< HEAD
             processDeepLinkModDownload(downloadUrl, modId, archiveExt, modType);
-=======
-            processDeepLinkModDownload(downloadUrl, modId, archiveExt, modType)
->>>>>>> a3dfd155
+
           } else {
             console.error('Invalid deep link format, missing required parts')
           }
@@ -780,15 +615,10 @@
       }
     })
 
-<<<<<<< HEAD
     // Update progress bar - Step 4: Initialize database
     initStatusText.value = "Initializing database...";
     initProgress.value = 0.3;
-=======
-    // Update progress bar - Step 2: Initialize database
-    initStatusText.value = 'Initializing database...'
-    initProgress.value = 0.2
->>>>>>> a3dfd155
+
 
     // Initialize the database service
     const dbService = DatabaseService.getInstance()
@@ -809,19 +639,11 @@
     }
 
     // Update progress bar - Step 3: Load mods
-<<<<<<< HEAD
     initStatusText.value = "Loading mods...";
     initProgress.value = 0.4; // Load mods from the database
     const mods = await dbService.getAllMods();
     console.log("Loaded mods from database:", mods);
-=======
-    initStatusText.value = 'Loading mods...'
-    initProgress.value = 0.4
-
-    // Load mods from the database
-    const mods = await dbService.getAllMods()
-    console.log('Loaded mods from database:', mods)
->>>>>>> a3dfd155
+
     if (mods && mods.length > 0) {
       console.log(`Loading ${mods.length} mods from database to backend`)
       // No need to sync with backend as the dbService handles this internally
@@ -829,34 +651,9 @@
       console.log('No mods found in database')
     }
 
-<<<<<<< HEAD
     // Update progress bar - Step 5: Load settings
     initStatusText.value = "Loading settings...";
     initProgress.value = 0.6;
-=======
-    // Update progress bar - Step 4: Apply theme
-    initStatusText.value = 'Applying theme...'
-    initProgress.value = 0.6
-
-    // Apply initial theme based on system or user preference
-    const useSystemTheme = await getUseSystemThemeSetting()
-    if (useSystemTheme) {
-      // If using system theme, apply light or dark based on system preference
-      const isSystemLight = getSystemTheme()
-      applyTheme(isSystemLight ? 'light' : 'dark')
-    } else {
-      // If using custom theme, apply the saved theme directly
-      const themeValue = await getThemePreference()
-      applyTheme(themeValue)
-    }
-
-    // Apply custom CSS
-    await loadCustomCSS()
-
-    // Update progress bar - Step 5: Load settings
-    initStatusText.value = 'Loading settings...'
-    initProgress.value = 0.8
->>>>>>> a3dfd155
 
     // Load app settings
     await loadAppSettings()
@@ -869,19 +666,13 @@
     })
 
     // Listen for system theme changes
-<<<<<<< HEAD
     const mediaQuery = window.matchMedia("(prefers-color-scheme: light)");
-    mediaQuery.addEventListener("change", handleSystemThemeChange); // Update progress bar - Step 6: Check for updates
+    mediaQuery.addEventListener("change", handleSystemThemeChange); 
+    
+    // Update progress bar - Step 6: Check for updates
     initStatusText.value = "Checking for updates...";
     initProgress.value = 0.8;
-=======
-    const mediaQuery = window.matchMedia('(prefers-color-scheme: light)')
-    mediaQuery.addEventListener('change', handleSystemThemeChange)
-
-    // Update progress bar - Step 6: Check for updates
-    initStatusText.value = 'Checking for updates...'
-    initProgress.value = 0.9
->>>>>>> a3dfd155
+
 
     // Check for updates
     try {
@@ -901,21 +692,12 @@
               downloaded += event.data.chunkLength
               const percent = contentLength
                 ? Math.round((downloaded / contentLength) * 100)
-<<<<<<< HEAD
                 : 0;
               initProgress.value = 0.8 + percent / 1000;
               break;
             case "Finished":
               initProgress.value = 1.0;
               break;
-=======
-                : 0
-              initProgress.value = 0.9 + percent / 1000
-              break
-            case 'Finished':
-              initProgress.value = 1.0
-              break
->>>>>>> a3dfd155
           }
         })
 
@@ -959,7 +741,6 @@
       }
     })
   }
-<<<<<<< HEAD
 });
 
 // Show the window when DOM content is loaded
@@ -968,9 +749,7 @@
   console.log("Current window:", currentWindow);
   currentWindow.show();
 });
-=======
-})
->>>>>>> a3dfd155
+
 </script>
 
 <style>

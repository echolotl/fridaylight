<template>
  <div class="layout-container">
    <!-- The Sidebar ended up becoming the wrapper around basically everything -->
    <!-- Actual Sidebar -->
    <div
      class="sidebar"
      :class="{ 'compact-mode': isCompactMode }"
      :style="{ width: isCompactMode ? '64px' : `${sidebarWidth}px` }"
    >
      <!-- Mod list -->
      <ModList
        :mods="mods"
        :folders="folders"
        :selected-mod-id="selectedMod?.id"
        :compact-mode="isCompactMode"
        :active-page="activePage"
        class="modlist"
        @select-mod="selectMod"
        @add-mod="selectModFolder"
        @add-mods-folder="selectModsParentFolder"
        @delete-mod="deleteMod"
        @delete-folder="deleteFolder"
        @create-folder="createFolder"
        @add-mod-to-folder="addModToFolder"
        @open-settings="openAppSettings"
        @open-mod-settings="openModSettings"
        @reorder-items="handleModsReorder"
        @update-mod="handleSaveMod"
        @update-folder="updateFolderDetails"
        @reorder-folder-mods="handleFolderModsReorder"
        @launch-mod="launchMod"
        @super-delete-mod="superDeleteMod"
        @open-mod-folder="openModFolder"
        @go-home="setActivePage('home')"
      />

      <!-- GameBanana button -->
      <div class="gamebanana-button-container phantom-font-difficulty">
        <q-btn
          :class="{
            'gamebanana-button': true,
            'active-gamebanana': activePage === 'gamebanana',
          }"
          color="primary"
          flat
          @click="setActivePage('gamebanana')"
        >
          <div class="gb-logo-container">
            <svg
              xmlns="http://www.w3.org/2000/svg"
              viewBox="0 0 318 32"
              class="gb-logo"
            >
              <defs>
                <linearGradient id="gradient" x2="0" y2="1">
                  <stop offset="0%" stop-color="var(--stop-color-1)" />
                  <stop offset="100%" stop-color="var(--stop-color-2)" />
                </linearGradient>
              </defs>
              <g shape-rendering="crispEdges">
                <g class="gb-logo2">
                  <polygon
                    points="31 3 30 3 29 3 28 3 27 3 26 3 25 3 24 3 23 3 22 3 21 3 20 3 19 3 18 3 17 3 16 3 15 3 14 3 13 3 12 3 11 3 10 3 9 3 8 3 7 3 6 3 5 3 4 3 3 3 3 4 3 5 3 6 3 7 3 8 3 9 3 10 3 11 3 12 3 13 3 14 3 15 3 16 3 17 3 18 3 19 3 20 3 21 3 22 3 23 3 24 3 25 3 26 3 27 3 28 3 29 4 29 5 29 6 29 7 29 8 29 9 29 10 29 11 29 12 29 13 29 14 29 15 29 16 29 17 29 18 29 19 29 20 29 21 29 22 29 23 29 24 29 25 29 26 29 27 29 28 29 29 29 30 29 31 29 32 29 33 29 33 28 33 27 33 26 33 25 33 24 33 23 33 22 33 21 33 20 33 19 33 18 33 17 33 16 33 15 33 14 33 13 32 13 31 13 30 13 29 13 28 13 27 13 26 13 25 13 24 13 23 13 22 13 21 13 20 13 19 13 19 14 19 15 19 16 19 17 19 18 19 19 20 19 21 19 22 19 23 19 24 19 25 19 26 19 27 19 27 20 27 21 27 22 27 23 26 23 25 23 24 23 23 23 22 23 21 23 20 23 19 23 18 23 17 23 16 23 15 23 14 23 13 23 12 23 11 23 10 23 9 23 9 22 9 21 9 20 9 19 9 18 9 17 9 16 9 15 9 14 9 13 9 12 9 11 9 10 9 9 10 9 11 9 12 9 13 9 14 9 15 9 16 9 17 9 18 9 19 9 20 9 21 9 22 9 23 9 24 9 25 9 26 9 27 9 28 9 29 9 30 9 31 9 32 9 33 9 33 8 33 7 33 6 33 5 33 4 33 3 32 3 31 3"
                  />
                  <path
                    d="M62,3h-28v26h6v-10h18v10h6V3h-2ZM58,10v3h-18v-4h18v1Z"
                  />
                  <polygon
                    points="99 3 98 3 97 3 96 3 95 3 94 3 93 3 92 3 91 3 90 3 89 3 88 3 87 3 86 3 85 3 84 3 83 3 82 3 81 3 80 3 79 3 78 3 77 3 76 3 75 3 74 3 73 3 72 3 71 3 70 3 69 3 68 3 67 3 66 3 65 3 65 4 65 5 65 6 65 7 65 8 65 9 65 10 65 11 65 12 65 13 65 14 65 15 65 16 65 17 65 18 65 19 65 20 65 21 65 22 65 23 65 24 65 25 65 26 65 27 65 28 65 29 66 29 67 29 68 29 69 29 70 29 71 29 71 28 71 27 71 26 71 25 71 24 71 23 71 22 71 21 71 20 71 19 71 18 71 17 71 16 71 15 71 14 71 13 71 12 71 11 71 10 71 9 72 9 73 9 74 9 75 9 76 9 77 9 78 9 79 9 80 9 80 10 80 11 80 12 80 13 80 14 80 15 80 16 80 17 80 18 80 19 80 20 80 21 80 22 80 23 80 24 80 25 80 26 80 27 80 28 80 29 81 29 82 29 83 29 84 29 85 29 86 29 86 28 86 27 86 26 86 25 86 24 86 23 86 22 86 21 86 20 86 19 86 18 86 17 86 16 86 15 86 14 86 13 86 12 86 11 86 10 86 9 87 9 88 9 89 9 90 9 91 9 92 9 93 9 94 9 95 9 95 10 95 11 95 12 95 13 95 14 95 15 95 16 95 17 95 18 95 19 95 20 95 21 95 22 95 23 95 24 95 25 95 26 95 27 95 28 95 29 96 29 97 29 98 29 99 29 100 29 101 29 101 28 101 27 101 26 101 25 101 24 101 23 101 22 101 21 101 20 101 19 101 18 101 17 101 16 101 15 101 14 101 13 101 12 101 11 101 10 101 9 101 8 101 7 101 6 101 5 101 4 101 3 100 3 99 3"
                  />
                  <polygon
                    points="128 3 127 3 126 3 125 3 124 3 123 3 122 3 121 3 120 3 119 3 118 3 117 3 116 3 115 3 114 3 113 3 112 3 111 3 110 3 109 3 108 3 107 3 106 3 105 3 104 3 103 3 102 3 102 4 102 5 102 6 102 7 102 8 102 9 102 10 102 11 102 12 102 13 102 14 102 15 102 16 102 17 102 18 102 19 102 20 102 21 102 22 102 23 102 24 102 25 102 26 102 27 102 28 102 29 103 29 104 29 105 29 106 29 107 29 108 29 109 29 110 29 111 29 112 29 113 29 114 29 115 29 116 29 117 29 118 29 119 29 120 29 121 29 122 29 123 29 124 29 125 29 126 29 127 29 128 29 129 29 130 29 130 28 130 27 130 26 130 25 130 24 130 23 129 23 128 23 127 23 126 23 125 23 124 23 123 23 122 23 121 23 120 23 119 23 118 23 117 23 116 23 115 23 114 23 113 23 112 23 111 23 110 23 109 23 108 23 108 22 108 21 108 20 108 19 109 19 110 19 111 19 112 19 113 19 114 19 115 19 116 19 117 19 118 19 119 19 120 19 121 19 122 19 123 19 124 19 125 19 126 19 127 19 128 19 129 19 130 19 130 18 130 17 130 16 130 15 130 14 130 13 129 13 128 13 127 13 126 13 125 13 124 13 123 13 122 13 121 13 120 13 119 13 118 13 117 13 116 13 115 13 114 13 113 13 112 13 111 13 110 13 109 13 108 13 108 12 108 11 108 10 108 9 109 9 110 9 111 9 112 9 113 9 114 9 115 9 116 9 117 9 118 9 119 9 120 9 121 9 122 9 123 9 124 9 125 9 126 9 127 9 128 9 129 9 130 9 130 8 130 7 130 6 130 5 130 4 130 3 129 3 128 3"
                  />
                  <path
                    d="M191,3h-28v26h6v-10h18v10h6V3h-2ZM187,10v3h-18v-4h18v1Z"
                  />
                  <polygon
                    points="221 3 220 3 219 3 218 3 217 3 216 3 215 3 214 3 213 3 212 3 211 3 210 3 209 3 208 3 207 3 206 3 205 3 204 3 203 3 202 3 201 3 200 3 199 3 198 3 197 3 196 3 195 3 194 3 194 4 194 5 194 6 194 7 194 8 194 9 194 10 194 11 194 12 194 13 194 14 194 15 194 16 194 17 194 18 194 19 194 20 194 21 194 22 194 23 194 24 194 25 194 26 194 27 194 28 194 29 195 29 196 29 197 29 198 29 199 29 200 29 200 28 200 27 200 26 200 25 200 24 200 23 200 22 200 21 200 20 200 19 200 18 200 17 200 16 200 15 200 14 200 13 200 12 200 11 200 10 200 9 201 9 202 9 203 9 204 9 205 9 206 9 207 9 208 9 209 9 210 9 211 9 212 9 213 9 214 9 215 9 216 9 217 9 217 10 217 11 217 12 217 13 217 14 217 15 217 16 217 17 217 18 217 19 217 20 217 21 217 22 217 23 217 24 217 25 217 26 217 27 217 28 217 29 218 29 219 29 220 29 221 29 222 29 223 29 223 28 223 27 223 26 223 25 223 24 223 23 223 22 223 21 223 20 223 19 223 18 223 17 223 16 223 15 223 14 223 13 223 12 223 11 223 10 223 9 223 8 223 7 223 6 223 5 223 4 223 3 222 3 221 3"
                  />
                  <path
                    d="M252,3h-28v26h6v-10h18v10h6V3h-2ZM248,10v3h-18v-4h18v1Z"
                  />
                  <polygon
                    points="282 3 281 3 280 3 279 3 278 3 277 3 276 3 275 3 274 3 273 3 272 3 271 3 270 3 269 3 268 3 267 3 266 3 265 3 264 3 263 3 262 3 261 3 260 3 259 3 258 3 257 3 256 3 255 3 255 4 255 5 255 6 255 7 255 8 255 9 255 10 255 11 255 12 255 13 255 14 255 15 255 16 255 17 255 18 255 19 255 20 255 21 255 22 255 23 255 24 255 25 255 26 255 27 255 28 255 29 256 29 257 29 258 29 259 29 260 29 261 29 261 28 261 27 261 26 261 25 261 24 261 23 261 22 261 21 261 20 261 19 261 18 261 17 261 16 261 15 261 14 261 13 261 12 261 11 261 10 261 9 262 9 263 9 264 9 265 9 266 9 267 9 268 9 269 9 270 9 271 9 272 9 273 9 274 9 275 9 276 9 277 9 278 9 278 10 278 11 278 12 278 13 278 14 278 15 278 16 278 17 278 18 278 19 278 20 278 21 278 22 278 23 278 24 278 25 278 26 278 27 278 28 278 29 279 29 280 29 281 29 282 29 283 29 284 29 284 28 284 27 284 26 284 25 284 24 284 23 284 22 284 21 284 20 284 19 284 18 284 17 284 16 284 15 284 14 284 13 284 12 284 11 284 10 284 9 284 8 284 7 284 6 284 5 284 4 284 3 283 3 282 3"
                  />
                  <path
                    d="M314,3h-29v26h6v-10h18v10h6V3h-1ZM309,10v3h-18v-4h18v1Z"
                  />
                  <path
                    d="M160,13V3h-27v26h29V13h-2ZM156,20v3h-17v-4h17v1ZM139,12v-3h15v4h-15v-1Z"
                  />
                </g>

                <g class="gb-logo1">
                  <polygon
                    points="153 9 152 9 151 9 150 9 149 9 148 9 147 9 146 9 145 9 144 9 143 9 142 9 141 9 140 9 139 9 139 10 139 11 139 12 139 13 140 13 141 13 142 13 143 13 144 13 145 13 146 13 147 13 148 13 149 13 150 13 151 13 152 13 153 13 154 13 154 12 154 11 154 10 154 9 153 9"
                  />
                  <polygon
                    points="186 9 185 9 184 9 183 9 182 9 181 9 180 9 179 9 178 9 177 9 176 9 175 9 174 9 173 9 172 9 171 9 170 9 169 9 169 10 169 11 169 12 169 13 170 13 171 13 172 13 173 13 174 13 175 13 176 13 177 13 178 13 179 13 180 13 181 13 182 13 183 13 184 13 185 13 186 13 187 13 187 12 187 11 187 10 187 9 186 9"
                  />
                  <polygon
                    points="247 9 246 9 245 9 244 9 243 9 242 9 241 9 240 9 239 9 238 9 237 9 236 9 235 9 234 9 233 9 232 9 231 9 230 9 230 10 230 11 230 12 230 13 231 13 232 13 233 13 234 13 235 13 236 13 237 13 238 13 239 13 240 13 241 13 242 13 243 13 244 13 245 13 246 13 247 13 248 13 248 12 248 11 248 10 248 9 247 9"
                  />
                  <polygon
                    points="308 9 307 9 306 9 305 9 304 9 303 9 302 9 301 9 300 9 299 9 298 9 297 9 296 9 295 9 294 9 293 9 292 9 291 9 291 10 291 11 291 12 291 13 292 13 293 13 294 13 295 13 296 13 297 13 298 13 299 13 300 13 301 13 302 13 303 13 304 13 305 13 306 13 307 13 308 13 309 13 309 12 309 11 309 10 309 9 308 9"
                  />
                  <polygon
                    points="155 19 154 19 153 19 152 19 151 19 150 19 149 19 148 19 147 19 146 19 145 19 144 19 143 19 142 19 141 19 140 19 139 19 139 20 139 21 139 22 139 23 140 23 141 23 142 23 143 23 144 23 145 23 146 23 147 23 148 23 149 23 150 23 151 23 152 23 153 23 154 23 155 23 156 23 156 22 156 21 156 20 156 19 155 19"
                  />
                  <g>
                    <polygon
                      class="cls-1"
                      points="56 9 55 9 54 9 53 9 52 9 51 9 50 9 49 9 48 9 47 9 46 9 45 9 44 9 43 9 42 9 41 9 40 9 40 10 40 11 40 12 40 13 41 13 42 13 43 13 44 13 45 13 46 13 47 13 48 13 49 13 50 13 51 13 52 13 53 13 54 13 55 13 56 13 57 13 58 13 58 12 58 11 58 10 58 9 57 9 56 9"
                    />
                    <path
                      class="cls-1"
                      d="M317,0H0v32h43v-10h12v10h19V12h3v20h12V12h3v20h80v-10h12v10h19V12h11v20h19v-10h12v10h19V12h11v20h19v-10h12v10h12V0h-1ZM33,4v5H9v14h18v-4h-8v-6h14v16H3V3h30v1ZM64,4v25h-6v-10h-18v10h-6V3h30v1ZM101,4v25h-6V9h-9v20h-6V9h-9v20h-6V3h36v1ZM130,4v5h-22v4h22v6h-22v4h22v6h-28V3h28v1ZM162,14v15h-29V3h27v10h2v1ZM193,4v25h-6v-10h-18v10h-6V3h30v1ZM223,4v25h-6V9h-17v20h-6V3h29v1ZM254,4v25h-6v-10h-18v10h-6V3h30v1ZM284,4v25h-6V9h-17v20h-6V3h29v1ZM315,4v25h-6v-10h-18v10h-6V3h30v1Z"
                    />
                  </g>
                </g>
              </g>
            </svg>
          </div>
        </q-btn>
      </div>

      <!-- Resize handle -->
      <div class="resize-handle" @mousedown="startResize">
        <div class="resize-handle-indicator"></div>
      </div>
    </div>
    <div class="main-content-area">
      <Transition name="fade" mode="out-in">
        <div
          :key="
            activePage === 'mods'
              ? selectedMod
                ? selectedMod.id
                : 'no-mod'
              : activePage === 'gamebanana'
                ? 'gamebanana-browser'
                : 'home-page'
          "
          class="main-content"
        >
          <!-- Can show ModDetails, HomePage, or GameBananaBrowser -->
          <component
            :is="
              activePage === 'mods'
                ? ModDetails
                : activePage === 'gamebanana'
                  ? GameBananaBrowser
                  : HomePage
            "
            :mod="selectedMod"
            :error="launchError || ''"
            @update:mod="handleSaveMod"
            @launch-mod="launchMod"
            @open-settings="openSettingsModal"
            @select-mod="selectMod"
            @open-mod-settings="openModSettings"
            @gamebanana-browser="openGamebananaBrowser"
          />
        </div>
      </Transition>
    </div>

    <!-- Settings Modal -->
    <ModSettingsModal
      v-model="showSettingsModal"
      :mod="selectedMod"
      @save="handleSaveMod"
      @change-folder="handleSelectModFolder"
      @select-executable="handleSelectExecutable"
      @delete-mod="deleteMod"
      @super-delete-mod="superDeleteMod"
    />

    <!-- App Settings Modal -->
    <AppSettingsModal v-model="showAppSettingsModal" @save="saveAppSettings" />
  </div>
</template>

<script setup lang="ts">
import { ref, onMounted, onUnmounted } from 'vue'
import { invoke } from '@tauri-apps/api/core'
import { open } from '@tauri-apps/plugin-dialog'
import ModList from '@mods/ModList.vue'
import ModDetails from '@mods/ModDetails.vue'
import ModSettingsModal from '@modals/ModSettingsModal.vue'
import AppSettingsModal from '@modals/AppSettingsModal.vue'
import GameBananaBrowser from '@mods/GameBananaBrowser.vue'
import HomePage from '@mods/HomePage.vue'
import { Mod, Folder, DisplayItem } from '@main-types'
import { useQuasar } from 'quasar'
import { StoreService } from '../../services/storeService'
import { DatabaseService } from '@services/dbService'
import { formatEngineName } from '@utils/index'
import { revealItemInDir } from '@tauri-apps/plugin-opener'
import { sep } from '@tauri-apps/api/path'

// Use the props without storing in a variable to avoid the unused variable warning
defineProps<{
  modelValue: boolean
}>()
const emit = defineEmits<{
  (e: 'update:modelValue', value: boolean): void
  (e: 'resize', width: number): void
}>()
// Use the singleton directly instead of through a ref
const storeService = StoreService.getInstance()
const dbService = DatabaseService.getInstance()

// TypeScript declaration for db
declare global {
  interface Window {
    db: any
  }
}

// So I didn't have to change anything
type ModInfo = Mod

// Default width and min/max constraints
const sidebarWidth = ref(250)
const minWidth = 240
const maxWidth = 400

// Resize functionality
let isResizing = false

const startResize = (_e: MouseEvent) => {
  isResizing = true
  document.addEventListener('mousemove', handleResize)
  document.addEventListener('mouseup', stopResize)
  document.body.style.userSelect = 'none'
}

const $q = useQuasar()

const handleResize = (e: MouseEvent) => {
  if (!isResizing) return

  // Calculate new width based on mouse position
  let newWidth = e.clientX

  // Apply constraints
  if (newWidth < minWidth) newWidth = minWidth
  if (newWidth > maxWidth) newWidth = maxWidth

  // Update width
  sidebarWidth.value = newWidth

  // Emit resize event
  emit('resize', newWidth)
}

const stopResize = () => {
  isResizing = false
  document.removeEventListener('mousemove', handleResize)
  document.removeEventListener('mouseup', stopResize)
  document.body.style.userSelect = ''
}

// Mod list and selection
const mods = ref<ModInfo[]>([])
const folders = ref<Folder[]>([])
const selectedMod = ref<ModInfo | null>(null)
const launchError = ref<string | null>(null)
const showSettingsModal = ref(false)
const activePage = ref('home') // Default to showing home page
const showAppSettingsModal = ref(false)

// Add compact mode state
const isCompactMode = ref(false)

// Load mods on component mount
onMounted(async () => {
  // Initialize the StoreService
  await storeService.initialize()

  emit('resize', sidebarWidth.value)
  try {
    // Initialize dbService
    await dbService.initialize()
    // Assign the service instance to the window object if needed elsewhere
    window.db = { service: dbService }
    await loadModsFromDatabase()
    await loadFoldersFromDatabase() // Load folders after mods

    // Load and apply app settings
    await loadAppSettings()

    activePage.value = 'home' // Show home page by default

    // Add event listener for refreshing the mods list
    window.addEventListener('refresh-mods', handleRefreshMods)

    // Add event listener for compact mode changes
    window.addEventListener('compact-mode-changed', (event: Event) => {
      const customEvent = event as CustomEvent
      if (customEvent.detail && customEvent.detail.compactMode !== undefined) {
        isCompactMode.value = customEvent.detail.compactMode
        console.log('Applied compact mode from event:', isCompactMode.value)
      }
    })
  } catch (error) {
    console.error('Error loading mods:', error)
  }
})

// Load mods from the database
const loadModsFromDatabase = async () => {
  try {
    // Use the DatabaseService to get all mods
    const processedMods = await dbService.getAllMods()

    if (processedMods && processedMods.length > 0) {
      mods.value = processedMods

      // Sync mods from database to backend in-memory state
      console.log('Syncing mods from database to backend state on app start')
      await dbService.syncModsWithBackend()

      // If there's at least one mod, select the first one
      if (processedMods.length > 0 && !selectedMod.value) {
        selectMod(processedMods[0])
      }
    } else {
      // If no mods in database, load from memory
      await loadModsFromMemory()
    }
  } catch (error) {
    console.error('Failed to load mods from database:', error)
    // Fallback to in-memory mods
    await loadModsFromMemory()
  }
}

// Load folders from the database
const loadFoldersFromDatabase = async () => {
  try {
    console.log('Loading folders from database')

    // Use the DatabaseService to get all folders
    const loadedFolders = await dbService.getAllFolders()

    if (loadedFolders && loadedFolders.length > 0) {
      console.log(`Found ${loadedFolders.length} folders in database`)

      // Update the reactive folders ref
      folders.value = loadedFolders
      console.log('Folders loaded successfully:', folders.value)
    } else {
      console.log('No folders found in database')
      folders.value = []
    }
  } catch (error) {
    console.error('Failed to load folders from database:', error)
    folders.value = []
  }
}

// Load all mods from backend memory, if any
// This is a fallback if no mods are found in the database
const loadModsFromMemory = async () => {
  try {
    const modList = await invoke<ModInfo[]>('get_mods')

    // First, check for mods with display_order of 9999 or undefined and fix them
    let needsReindexing = false
    const processedMods = modList.map((mod, index) => {
      // Check if display_order is problematic (undefined, null, 9999)
      if (
        mod.display_order === undefined ||
        mod.display_order === null ||
        mod.display_order === 9999
      ) {
        needsReindexing = true
        // Assign a reasonable index based on position in array
        return { ...mod, display_order: index }
      }
      return mod
    })

    // Sort mods by display_order
    mods.value = processedMods.sort((a, b) => {
      return (a.display_order ?? 0) - (b.display_order ?? 0)
    })

    // If we had to fix any mod display orders, save them back to the database
    if (needsReindexing) {
      console.log('Fixing incorrect display_order values in mods...')
      try {
        await dbService.saveMods(mods.value) // Use dbService to save all mods
        console.log('Successfully fixed display_order values')

        // Sync with backend so it's aware of our changes
        await dbService.syncModsWithBackend()
      } catch (error) {
        console.error('Failed to fix mod display_order values:', error)
      }
    }
  } catch (error) {
    console.error('Failed to load mods:', error)
  }
}

// Save a mod to the database
const saveModToDatabase = async (mod: ModInfo) => {
  try {
    // Ensure engine name is formatted before initial save
    if (mod.engine && !mod.engine.engine_name) {
      mod.engine.engine_name = formatEngineName(mod.engine.engine_type)
    } else if (!mod.engine) {
      mod.engine = {
        engine_type: 'unknown',
        engine_name: formatEngineName('unknown'),
        engine_icon: '',
        mods_folder: false,
        mods_folder_path: '',
      }
    }
    await dbService.saveMod(mod)
    console.log('Mod saved successfully:', mod.name)
    await loadModsFromDatabase() // Reload mods from DB
    await loadFoldersFromDatabase() // Reload folders from DB
  } catch (error) {
    console.error('Failed to save mod:', error)
    $q.notify({
      type: 'negative',
      message: 'Failed to save mod',
      caption: String(error),
      position: 'bottom-right',
      timeout: 3000,
    })
  }
}

const selectModFolder = async () => {
  try {
    // Get current validation setting from database
    let validateFnfMods = true // default to true if setting not found

    try {
      const validateResult = await storeService.getSetting('validateFnfMods')
      if (validateResult) {
        validateFnfMods = validateResult === true
      }
    } catch (settingError) {
      console.warn(
        'Could not get validateFnfMods setting, using default:',
        settingError
      )
    }

    const modFolderPath = await invoke<string>('select_mod_folder')
    if (modFolderPath) {
      try {
        // Pass the validation setting to the backend
        const modInfo = await invoke<ModInfo>('add_mod', {
          path: modFolderPath,
          validate: validateFnfMods,
        })

        // Ensure the mod has an engine object before saving
        if (!modInfo.engine) {
          modInfo.engine = {
            engine_type: 'unknown',
            engine_name: '',
            engine_icon: '',
            mods_folder: false,
            mods_folder_path: '',
          }
        }

        mods.value.push(modInfo)
        selectMod(modInfo)
        await saveModToDatabase(modInfo)

        // Show success notification
        $q.notify({
          type: 'positive',
          message: `"${modInfo.name}" added successfully!`,
          position: 'bottom-right',
          timeout: 3000,
        })
      } catch (error) {
        // This likely means the folder failed validation
        $q.notify({
          type: 'negative',
          message: 'Invalid FNF Mod',
          caption: String(error),
          position: 'bottom-right',
          timeout: 5000,
        })
        console.error('Failed to add mod:', error)
      }
    }
  } catch (error) {
    console.error('Failed to select mod folder:', error)
  }
}

const selectModsParentFolder = async () => {
  try {
    // Get current validation setting from database
    let validateFnfMods = true // default to true if setting not found

    try {
      const validateResult = await storeService.getSetting('validateFnfMods')
      if (validateResult) {
        validateFnfMods = validateResult === true
      }
    } catch (settingError) {
      console.warn(
        'Could not get validateFnfMods setting, using default:',
        settingError
      )
    }

    // Show loading notification
    const loadingNotif = $q.notify({
      type: 'ongoing',
      message: 'Scanning for mods...',
      caption: 'This may take a while for large folders',
      position: 'bottom-right',
      timeout: 0,
      spinner: true,
    })

    // Call the Rust command to select a folder containing multiple mods
    const addedMods = await invoke<ModInfo[]>('select_mods_parent_folder', {
      validate: validateFnfMods,
    })

    // Dismiss loading notification
    loadingNotif()

    if (addedMods && addedMods.length > 0) {
      // Add each mod to the mods array
      for (const modInfo of addedMods) {
        // Ensure the mod has an engine object before saving
        if (!modInfo.engine) {
          modInfo.engine = {
            engine_type: 'unknown',
            engine_name: '',
            engine_icon: '',
            mods_folder: false,
            mods_folder_path: '',
          }
        }
        mods.value.push(modInfo)
        await saveModToDatabase(modInfo)
      }

      // Select the first added mod
      selectMod(addedMods[0])

      // Show a success message
      $q.notify({
        type: 'positive',
        message: `Successfully added ${addedMods.length} mods`,
        position: 'bottom-right',
        timeout: 3000,
      })
    } else {
      // Show a message when no mods were found
      $q.notify({
        type: 'info',
        message: 'No compatible mods found',
        caption: 'Make sure the folder contains valid FNF mods',
        position: 'bottom-right',
        timeout: 3000,
      })
    }
  } catch (error) {
    // This will catch validation errors or other issues
    $q.notify({
      type: 'negative',
      message: 'Failed to import mods',
      caption: String(error),
      position: 'bottom-right',
      timeout: 5000,
    })
    console.error('Failed to select mods parent folder:', error)
  }
}

const selectMod = (mod: ModInfo) => {
  console.log('selectMod called with mod:', mod)
  selectedMod.value = mod
  console.log('selectedMod.value after setting:', selectedMod.value)
  launchError.value = null
  activePage.value = 'mods' // Switch to mod details view when selecting a mod
}

const setActivePage = (page: string) => {
  activePage.value = page
}

// Function to handle saving changes to an existing mod (
const handleSaveMod = async (updatedMod: Mod) => {
  if (!updatedMod || !updatedMod.id) {
    console.error('handleSaveMod called with invalid mod data')
    return
  }
  console.log(
    'SIDEBAR: handleSaveMod called for mod:',
    updatedMod.name,
    'with data:',
    JSON.stringify(updatedMod)
  ) // Log incoming data
  try {
    // Ensure engine object exists before saving
    if (!updatedMod.engine) {
      console.warn('Mod engine object missing, creating default.')
      updatedMod.engine = {
        engine_type: 'unknown',
        engine_name: formatEngineName('unknown'), // Use util
        engine_icon: '',
        mods_folder: false,
        mods_folder_path: '',
      }
    } else {
      // Ensure engine_name is set correctly based on type if needed
      const defaultName = formatEngineName(updatedMod.engine.engine_type)
      // Only update name if it's empty or matches the default name of the *original* type
      const originalMod = mods.value.find(m => m.id === updatedMod.id)
      const originalDefaultName = formatEngineName(
        originalMod?.engine?.engine_type || 'unknown'
      )
      if (
        !updatedMod.engine.engine_name ||
        updatedMod.engine.engine_name === originalDefaultName
      ) {
        updatedMod.engine.engine_name = defaultName
      }
    }

    console.log(
      'SIDEBAR: Calling dbService.saveMod with:',
      JSON.stringify(updatedMod)
    ) // Log data being sent to dbService
    await dbService.saveMod(updatedMod) // Use the main saveMod function
    console.log('Mod details updated successfully in DB:', updatedMod.name)

    // Update the local state
    const index = mods.value.findIndex(m => m.id === updatedMod.id)
    if (index !== -1) {
      // Create a deep copy to avoid reactivity issues if the same object reference is used elsewhere
      const savedModCopy = JSON.parse(JSON.stringify(updatedMod))
      mods.value[index] = savedModCopy // Update mod in the main list
      if (selectedMod.value && selectedMod.value.id === updatedMod.id) {
        selectedMod.value = savedModCopy // Update selected mod details if it's the one being edited
      }
    }
  } catch (error) {
    console.error('Failed to update mod details:', error)
    $q.notify({
      type: 'negative',
      message: `Failed to update "${updatedMod.name}".`,
      caption: String(error),
      position: 'bottom-right',
      timeout: 3000,
    })
  }
}

// Function to handle selecting (updating/changing) a mod folder
const handleSelectModFolder = async (callback?: (newPath: string) => void) => {
  if (!selectedMod.value) return
  try {
    const result = await open({
      directory: true,
      title: 'Select Mod Folder',
    })

    if (result) {
      // Update the mod's path with the new folder path
      console.log('Selected mod folder:', result)
      const updatedMod = { ...selectedMod.value, path: result }

      // If a callback was provided, call it with the new path
      if (callback && typeof callback === 'function') {
        callback(result)
      }

      // Save the updated mod
      await handleSaveMod(updatedMod)

      // Show success notification
      $q.notify({
        type: 'positive',
        message: 'Mod folder updated',
        position: 'bottom-right',
        timeout: 3000,
      })
    }
  } catch (error) {
    console.error('Error selecting mod folder:', error)
    $q.notify({
      type: 'negative',
      message: 'Error changing mod folder.',
      caption: String(error),
      position: 'bottom-right',
      timeout: 3000,
    })
  }
}

// Function to handle selecting (updating/changing) an executable for the mod
const handleSelectExecutable = async (
  callback?: (newExecutablePath: string) => void
) => {
  if (!selectedMod.value) return
  try {
    const result = await open({
      title: 'Select Mod Executable',
      filters: [
        { name: 'Executables', extensions: ['exe'] },
        { name: 'All Files', extensions: ['*'] },
      ],
      defaultPath: selectedMod.value.path, // Start in the mod's directory
    })

    if (result) {
      // Update the mod's executable_path with the new executable path
      console.log('Selected mod executable:', result)
      const updatedMod = { ...selectedMod.value, executable_path: result }

      // If a callback was provided, call it with the new path
      if (callback && typeof callback === 'function') {
        callback(result)
      }

      // Save the updated mod
      await handleSaveMod(updatedMod)

      // Show success notification
      $q.notify({
        type: 'positive',
        message: 'Executable path updated',
        position: 'bottom-right',
        timeout: 3000,
      })
    }
  } catch (error) {
    console.error('Error selecting executable:', error)
    $q.notify({
      type: 'negative',
      message: 'Error selecting executable.',
      caption: String(error),
      position: 'bottom-right',
      timeout: 3000,
    })
  }
}

// Function that launches the selected mod
const launchMod = async (modId: string) => {
  try {
    // Now invoke the backend to launch the mod
    await invoke('launch_mod', { id: modId })

    // Find the mod in our local array by ID
    const mod = mods.value.find(m => m.id === modId)

    if (mod) {
      // Update the last_played timestamp before launching
      const updatedMod = {
        ...mod,
        last_played: Math.trunc(Date.now() / 1000), // Current Unix timestamp in seconds
      }

      // Save to database to persist the last_played value
      await dbService.saveMod(updatedMod)

      // Update the local state
      const index = mods.value.findIndex(m => m.id === modId)
      if (index !== -1) {
        mods.value[index] = updatedMod
      }

      // If this is the currently selected mod, update that reference too
      if (selectedMod.value?.id === modId) {
        selectedMod.value = updatedMod
      }

      console.log(
        `Updated last_played timestamp for mod ${updatedMod.name} to ${updatedMod.last_played}`
      )
    }
  } catch (error) {
    console.error('Failed to launch mod:', error)
    launchError.value = 'Failed to launch mod'
  }
}

// Function that opens the setting modal
const openSettingsModal = () => {
  showSettingsModal.value = true
}

// Function to delete a mod
const deleteMod = async (modId: string) => {
  try {
    // Remove mod from the mods array
    mods.value = mods.value.filter(mod => mod.id !== modId)

    // If the deleted mod was the selected mod, clear the selection
    if (selectedMod.value?.id === modId) {
      selectedMod.value = null
    }

    // Delete mod from the database using the service
    await dbService.deleteMod(modId)

    // Force a refresh of the UI to ensure the mod is removed from displayItems
    const refreshEvent = new CustomEvent('refresh-mods')
    window.dispatchEvent(refreshEvent)
  } catch (error) {
    console.error('Failed to delete mod:', error)
  }
}

// Function to super delete a mod (completely remove its folder from disk)
const superDeleteMod = async (modId: string) => {
  try {
    // Show a loading notification
    const loadingNotif = $q.notify({
      type: 'ongoing',
      message: 'Super deleting mod...',
      position: 'bottom-right',
      timeout: 0,
      spinner: true,
    })

    // Call the Rust backend to perform super delete
    await invoke('super_delete_mod', { id: modId })

    // Dismiss loading notification
    loadingNotif()

    // Remove mod from the mods array
    mods.value = mods.value.filter(mod => mod.id !== modId)

    // If the deleted mod was the selected mod, clear the selection
    if (selectedMod.value?.id === modId) {
      selectedMod.value = null
    }

    // Delete mod from the database using the service
    await dbService.deleteMod(modId)

    // Show success notification
    $q.notify({
      type: 'positive',
      message: 'Mod completely deleted',
      caption: 'The mod folder and all its contents have been deleted',
      position: 'bottom-right',
      timeout: 3000,
    })

    // Force a refresh of the UI to ensure the mod is removed from displayItems
    const refreshEvent = new CustomEvent('refresh-mods')
    window.dispatchEvent(refreshEvent)
  } catch (error) {
    console.error('Failed to super delete mod:', error)

    // Show error notification
    $q.notify({
      type: 'negative',
      message: 'Failed to delete mod files',
      caption: String(error),
      position: 'bottom-right',
      timeout: 5000,
    })
  }
}

// Function to handle refreshing mods list
const handleRefreshMods = async () => {
  console.log('Refreshing mods list')
  await loadModsFromDatabase()
  await loadFoldersFromDatabase()
}

// Function that creates a new folder
const createFolder = async (folder: Folder) => {
  console.log('Creating new folder:', folder)
  try {
    await dbService.saveFolder(folder)

    console.log('Folder created successfully in database')

    // Add the folder to the local folders array
    folders.value.push({
      ...folder,
      mods: [], // Ensure mods is initialized as an empty array
    })

    console.log('Updated folders list:', folders.value)
  } catch (error) {
    console.error('Error creating folder:', error)
  }
}

// Function to handle folder updates, saving to the database
const updateFolderDetails = async (updatedFolder: Folder) => {
  console.log(
    'Updating folder details:',
    updatedFolder.name,
    'mods count:',
    updatedFolder.mods.length
  )

  // Find and update the folder in the folders array
  const folderIndex = folders.value.findIndex(f => f.id === updatedFolder.id)

  try {
    if (folderIndex !== -1) {
      // Existing folder: preserve display_order to prevent folder from moving in the list
      const currentDisplayOrder = folders.value[folderIndex].display_order
      updatedFolder.display_order = currentDisplayOrder

      // Update the folder in the array
      folders.value[folderIndex] = updatedFolder
      console.log('Updated existing folder in array at index', folderIndex)
    } else {
      // New folder: add it to the folders array
      console.log('Adding new folder to array:', updatedFolder.name)
      folders.value.push(updatedFolder)
    }

    // Save to database
    await dbService.saveFolder(updatedFolder)
    console.log('Folder saved successfully to database:', updatedFolder.name)
  } catch (error) {
    console.error('Failed to save folder to database:', error)
  }
}

// Function to add a mod to a folder
const addModToFolder = async (data: { modId: string; folderId: string }) => {
  const { modId, folderId } = data
  console.log(`Adding mod ${modId} to folder ${folderId}`)

  try {
    await dbService.moveModToFolder(modId, folderId)

    console.log('Mod added to folder in database')

    // Update the local folders array
    const folderIndex = folders.value.findIndex(f => f.id === folderId)
    if (folderIndex !== -1) {
      // Add the mod ID to the folder's mods array if it's not already there
      if (!folders.value[folderIndex].mods.includes(modId)) {
        folders.value[folderIndex].mods.push(modId)
      }
      console.log(`Updated folder ${folderId} with mod ${modId}`)

      // Update the mod's folder_id in our local mods array
      const modIndex = mods.value.findIndex(m => m.id === modId)
      if (modIndex !== -1) {
        mods.value[modIndex].folder_id = folderId
      }

      // Force a refresh of the UI
      folders.value = [...folders.value]
    }
  } catch (error) {
    console.error('Error adding mod to folder:', error)
  }
}

// Function to delete a folder
const deleteFolder = async (folderId: string) => {
  console.log(`Deleting folder with ID: ${folderId}`)

  try {
    await dbService.deleteFolder(folderId)

    console.log('Folder deleted from database')

    // Remove the folder from the local folders array
    folders.value = folders.value.filter(f => f.id !== folderId)

    // Update any mods that were in this folder
    mods.value.forEach(mod => {
      if (mod.folder_id === folderId) {
        mod.folder_id = undefined
      }
    })

    console.log('Updated folders list after deletion')
  } catch (error) {
    console.error('Error deleting folder:', error)
  }
}

// Function to open app settings modal
const openAppSettings = () => {
  showAppSettingsModal.value = true
}

<<<<<<< HEAD
=======
// Function that applies custom CSS from settings
const applyCustomCSS = (customCSS: string) => {
  try {
    // Find existing custom CSS element or create a new one
    let styleElement = document.getElementById('custom-user-css')

    if (!styleElement) {
      // Create new element if it doesn't exist
      styleElement = document.createElement('style')
      styleElement.id = 'custom-user-css'
      document.head.appendChild(styleElement)
    }

    // Update the CSS content
    styleElement.textContent = customCSS
    console.log('Applied custom CSS')
  } catch (error) {
    console.error('Failed to apply custom CSS:', error)
  }
}

>>>>>>> a3dfd155
// Function to save app settings
const saveAppSettings = async (settings: any) => {
  console.log('App settings saved:', settings)

  // Apply the accent color immediately - ensure it's a string
  let colorValue = settings.accentColor || '#DB2955'

  // Handle if accentColor is stored as a JSON string (from previous version)
  if (
    typeof colorValue === 'string' &&
    colorValue.trim().startsWith('{') &&
    colorValue.includes('value')
  ) {
    try {
      // Validate JSON format before parsing
      if (/^[\s]*\{.*\}[\s]*$/.test(colorValue)) {
        const parsedColor = JSON.parse(colorValue)
        if (
          parsedColor &&
          parsedColor.value &&
          typeof parsedColor.value === 'string'
        ) {
          colorValue = parsedColor.value

          // Also fix it in the database by saving it back as a string
          await storeService.saveSetting('accentColor', colorValue)
          console.log('Fixed accent color format in database:', colorValue)
        } else {
          // If parsed but invalid structure, use default
          colorValue = '#DB2955'
          console.log(
            "Parsed color doesn't have a valid value property, using default"
          )
        }
      } else {
        // Not valid JSON object format
        colorValue = '#DB2955'
        console.log('Invalid JSON format for color value, using default')
      }
    } catch (e) {
      console.error('Failed to parse accent color JSON:', e)
      // Save the default color to fix the database
      colorValue = '#DB2955'
      await storeService.saveSetting('accentColor', colorValue)
      console.log('Saved default accent color to fix invalid data')
    }
  }
  // Handle if accentColor is an object with a value property
  else if (typeof colorValue !== 'string' && colorValue?.value) {
    colorValue = colorValue.value
  }

  // Ensure colorValue is always a valid CSS color string
  if (typeof colorValue !== 'string' || !colorValue.startsWith('#')) {
    colorValue = '#DB2955' // Fallback to default if invalid
  }
<<<<<<< HEAD
  document.documentElement.style.setProperty("--q-primary", colorValue);
  console.log("Applied accent color from settings:", colorValue);

  window.dispatchEvent(new CustomEvent("settings-saved", { detail: settings }));
};
=======

  document.documentElement.style.setProperty('--q-primary', colorValue)
  console.log('Applied accent color from settings:', colorValue)

  // Update custom CSS if provided
  if (settings.customCSS !== undefined) {
    applyCustomCSS(settings.customCSS)
  }

  window.dispatchEvent(new CustomEvent('settings-saved', { detail: settings }))
}
>>>>>>> a3dfd155

// Function that loads and applies app settings
const loadAppSettings = async () => {
  try {
    if (!storeService) {
      console.warn('Store service not initialized yet, cannot load settings')
      return
    }

    // Get all settings at once through the StoreService
    const settings = await storeService.getAllSettings()

    // Apply compact mode setting
    isCompactMode.value = settings.compactMode === true
    console.log('Applied compact mode setting:', isCompactMode.value)

    // Apply the accent color to CSS custom properties
    let colorValue = settings.accentColor || '#DB2955'

    // Handle if accentColor is stored as a JSON string (from previous version)
    if (
      typeof colorValue === 'string' &&
      colorValue.trim().startsWith('{') &&
      colorValue.includes('value')
    ) {
      try {
        // Validate JSON format before parsing
        if (/^[\s]*\{.*\}[\s]*$/.test(colorValue)) {
          const parsedColor = JSON.parse(colorValue)
          if (
            parsedColor &&
            parsedColor.value &&
            typeof parsedColor.value === 'string'
          ) {
            colorValue = parsedColor.value

            // Also fix it in the database by saving it back as a string
            await storeService.saveSetting('accentColor', colorValue)
            console.log('Fixed accent color format in database:', colorValue)
          } else {
            // If parsed but invalid structure, use default
            colorValue = '#DB2955'
            console.log(
              "Parsed color doesn't have a valid value property, using default"
            )
          }
        } else {
          // Not valid JSON object format
          colorValue = '#DB2955'
          console.log('Invalid JSON format for color value, using default')
        }
      } catch (e) {
        console.error('Failed to parse accent color JSON:', e)
        // Save the default color to fix the database
        colorValue = '#DB2955'
        await storeService.saveSetting('accentColor', colorValue)
        console.log('Saved default accent color to fix invalid data')
      }
    }
    // Handle if accentColor is an object with a value property
    else if (typeof colorValue !== 'string' && colorValue?.value) {
      const originalValue = colorValue
      colorValue = colorValue.value

      // Also fix it in the database
      await storeService.saveSetting('accentColor', colorValue)
      console.log(
        'Fixed accent color format in database:',
        originalValue,
        '→',
        colorValue
      )
    }

    // Ensure colorValue is always a valid CSS color string
<<<<<<< HEAD
    if (typeof colorValue !== "string" || !colorValue.startsWith("#")) {
      colorValue = "#DB2955"; // Fallback to default if invalid
    }    document.documentElement.style.setProperty("--q-primary", colorValue);
    console.log("Applied accent color from settings:", colorValue);
=======
    if (typeof colorValue !== 'string' || !colorValue.startsWith('#')) {
      colorValue = '#DB2955' // Fallback to default if invalid
    }

    document.documentElement.style.setProperty('--q-primary', colorValue)
    console.log('Applied accent color from settings:', colorValue)

    // Apply any custom CSS
    if (settings.customCSS) {
      applyCustomCSS(settings.customCSS)
    }
>>>>>>> a3dfd155
  } catch (error) {
    console.error('Failed to load and apply app settings:', error)
  }
}

// Function to handle reordering mods
const handleModsReorder = async (newOrder: DisplayItem[]) => {
  console.log(
    'Reordering display items, new order:',
    newOrder.map(
      item =>
        `${item.type}:${item.type === 'mod' ? item.data.name : item.data.name}`
    )
  )

  // Process the reordered items by type (mods or folders)
  for (let index = 0; index < newOrder.length; index++) {
    const item = newOrder[index]

    if (item.type === 'mod') {
      // Find the corresponding mod in our mods array and update its display_order
      const modIndex = mods.value.findIndex(m => m.id === item.data.id)
      if (modIndex !== -1) {
        mods.value[modIndex].display_order = index
      }
    } else if (item.type === 'folder') {
      // Find the corresponding folder in our folders array and update its display_order
      const folderIndex = folders.value.findIndex(f => f.id === item.data.id)
      if (folderIndex !== -1) {
        folders.value[folderIndex].display_order = index
      }
    }
  }

  // Force reactivity update
  mods.value = [...mods.value]
  folders.value = [...folders.value]

  try {
    // Use the DatabaseService to update display order
    await dbService.updateDisplayOrder(newOrder)
    console.log('Successfully saved display order to database')
  } catch (error) {
    console.error('Failed to save mod order:', error)
  }
}

// Function to handle reordering mods within a folder
const handleFolderModsReorder = async (data: {
  folderId: string
  updatedMods: Mod[]
}) => {
  console.log(
    `Handling folder mods reorder for folder: ${data.folderId}, mods count: ${data.updatedMods.length}`
  )

  try {
    await dbService.updateDisplayOrderInFolder(data.folderId, data.updatedMods)
    console.log(
      `Successfully updated display order for ${data.updatedMods.length} mods in folder`
    )

    // Update the local mods array with the new display_order_in_folder values
    data.updatedMods.forEach((updatedMod, index) => {
      const modIndex = mods.value.findIndex(m => m.id === updatedMod.id)
      if (modIndex !== -1) {
        mods.value[modIndex].display_order_in_folder = index
      }
    })

    // Force reactivity update
    mods.value = [...mods.value]
  } catch (error) {
    console.error('Failed to save folder mods order:', error)
  }
}

// Function to handle opening settings for a specific mod
const openModSettings = (mod: ModInfo) => {
  // Set the selected mod and open the settings modal
  selectedMod.value = mod
  showSettingsModal.value = true
}

const openModFolder = async (mod: ModInfo) => {
  // Open the mod folder in the file explorer
  await revealItemInDir(mod.path + sep())
}

const openGamebananaBrowser = () => {
  setActivePage('gamebanana')
}

// Clean up event listeners
onUnmounted(() => {
  if (isResizing) {
    document.removeEventListener('mousemove', handleResize)
    document.removeEventListener('mouseup', stopResize)
    document.body.style.userSelect = ''
  }

  // Remove refresh-mods event listener
  window.removeEventListener('refresh-mods', handleRefreshMods)
})
</script>

<style scoped>
.layout-container {
  display: flex;
  width: 100%;
  height: 100vh;
  overflow: hidden;
}

.sidebar {
  height: 100%;
  background-color: transparent;
  position: relative;
  flex-shrink: 0;
  display: flex;
  flex-direction: column;
}

.main-content-area {
  flex-grow: 1;
  height: 100%;
  padding: 16px;
  box-sizing: border-box;
  overflow: auto;
  background-image: url('/images/menuTransparent.png');
  background-size: cover;
  background-position: center;
  background-blend-mode: overlay;
  background-color: var(--theme-surface);
  border-radius: 1rem 1rem 0 0;
  margin: 8px;
}

.main-content {
  display: flex;
  flex-direction: column;
  height: 100%;
  overflow: hidden;
}

.resize-handle {
  position: absolute;
  top: 0;
  right: -5px;
  width: 10px;
  height: 100%;
  cursor: ew-resize;
  z-index: 100;
  display: flex;
  justify-content: center;
  border-radius: 1rem;
}

.resize-handle-indicator {
  width: 1px;
  height: 100%;
  border-right: 1px dotted transparent;
  transition: border-right 0.2s ease-out;
  border-radius: 1rem;
}

.resize-handle:hover .resize-handle-indicator,
.resize-handle:active .resize-handle-indicator {
  border-right: 1px dashed var(--theme-border);
}

.modlist {
  flex: 1;
  overflow-y: auto;
}

.gamebanana-button-container {
  padding: 12px;
  text-align: center;
  margin-top: auto;
}

.gamebanana-button {
  width: 100%;
  transition: background-color 0.2s ease;
  border-radius: 0.5rem;
}

.main-content-area {
  scrollbar-width: none;
}

.gb-logo-container {
  width: 100%;
  height: 100%;
  max-width: 250px;
  display: flex;
  justify-content: center;
  align-items: center;
}
.gb-logo1 {
  fill: var(--theme-bg);
}
.gb-logo2 {
  fill: url(#gradient);
}

#gradient {
  --stop-color-1: var(--q-primary);
  --stop-color-2: color-mix(in oklab, var(--q-primary) 75%, black 25%);
}
</style><|MERGE_RESOLUTION|>--- conflicted
+++ resolved
@@ -1004,30 +1004,6 @@
   showAppSettingsModal.value = true
 }
 
-<<<<<<< HEAD
-=======
-// Function that applies custom CSS from settings
-const applyCustomCSS = (customCSS: string) => {
-  try {
-    // Find existing custom CSS element or create a new one
-    let styleElement = document.getElementById('custom-user-css')
-
-    if (!styleElement) {
-      // Create new element if it doesn't exist
-      styleElement = document.createElement('style')
-      styleElement.id = 'custom-user-css'
-      document.head.appendChild(styleElement)
-    }
-
-    // Update the CSS content
-    styleElement.textContent = customCSS
-    console.log('Applied custom CSS')
-  } catch (error) {
-    console.error('Failed to apply custom CSS:', error)
-  }
-}
-
->>>>>>> a3dfd155
 // Function to save app settings
 const saveAppSettings = async (settings: any) => {
   console.log('App settings saved:', settings)
@@ -1084,25 +1060,13 @@
   if (typeof colorValue !== 'string' || !colorValue.startsWith('#')) {
     colorValue = '#DB2955' // Fallback to default if invalid
   }
-<<<<<<< HEAD
+
   document.documentElement.style.setProperty("--q-primary", colorValue);
   console.log("Applied accent color from settings:", colorValue);
 
   window.dispatchEvent(new CustomEvent("settings-saved", { detail: settings }));
 };
-=======
-
-  document.documentElement.style.setProperty('--q-primary', colorValue)
-  console.log('Applied accent color from settings:', colorValue)
-
-  // Update custom CSS if provided
-  if (settings.customCSS !== undefined) {
-    applyCustomCSS(settings.customCSS)
-  }
-
-  window.dispatchEvent(new CustomEvent('settings-saved', { detail: settings }))
-}
->>>>>>> a3dfd155
+
 
 // Function that loads and applies app settings
 const loadAppSettings = async () => {
@@ -1178,24 +1142,11 @@
     }
 
     // Ensure colorValue is always a valid CSS color string
-<<<<<<< HEAD
     if (typeof colorValue !== "string" || !colorValue.startsWith("#")) {
       colorValue = "#DB2955"; // Fallback to default if invalid
     }    document.documentElement.style.setProperty("--q-primary", colorValue);
     console.log("Applied accent color from settings:", colorValue);
-=======
-    if (typeof colorValue !== 'string' || !colorValue.startsWith('#')) {
-      colorValue = '#DB2955' // Fallback to default if invalid
-    }
-
-    document.documentElement.style.setProperty('--q-primary', colorValue)
-    console.log('Applied accent color from settings:', colorValue)
-
-    // Apply any custom CSS
-    if (settings.customCSS) {
-      applyCustomCSS(settings.customCSS)
-    }
->>>>>>> a3dfd155
+
   } catch (error) {
     console.error('Failed to load and apply app settings:', error)
   }

--- conflicted
+++ resolved
@@ -36,15 +36,6 @@
             <div class="text-subtitle1 q-mb-md">Appearance</div>
 
             <div class="theme-toggle-container row q-mb-md">
-<<<<<<< HEAD
-=======
-              <!-- Use our ThemePreview component -->
-              <ThemePreview
-                :theme-name="getThemeName()"
-                :accent-color="getAccentColor()"
-                :compact-mode="settings.compactMode"
-              />
->>>>>>> a3dfd155
               <q-item tag="label" class="full-width">
                 <q-item-section>
                   <q-item-label>Use System Theme</q-item-label>
@@ -58,7 +49,6 @@
                 </q-item-section>
               </q-item>
             </div>
-<<<<<<< HEAD
             <div class="theme-selector q-mb-md" v-if="!settings.useSystemTheme">
               <!-- Built-in Themes Section -->
               <div class="theme-section">
@@ -181,27 +171,6 @@
                 class="hidden-color-picker"
                 @change="selectCustomAccentColor"
               />
-=======
-
-            <div v-if="!settings.useSystemTheme" class="theme-selector q-mb-md">
-              <q-select
-                v-model="settings.theme"
-                :options="themeOptions"
-                label="Theme"
-                outlined
-                class="q-mb-md selector"
-              >
-                <template #option="scope">
-                  <q-item v-bind="scope.itemProps">
-                    <q-item-section>
-                      <q-item-label text-color="var(--theme-text)">{{
-                        scope.opt.label
-                      }}</q-item-label>
-                    </q-item-section>
-                  </q-item>
-                </template>
-              </q-select>
->>>>>>> a3dfd155
             </div>
 
             <q-item tag="label" class="q-mb-md">
@@ -215,77 +184,6 @@
                 <q-toggle v-model="settings.compactMode" color="primary" />
               </q-item-section>
             </q-item>
-<<<<<<< HEAD
-=======
-
-            <q-select
-              v-model="settings.accentColor"
-              :options="accentColorOptions"
-              label="Accent Color"
-              outlined
-              class="q-mb-md selector phantom-font"
-            >
-              <template #option="scope">
-                <q-item v-bind="scope.itemProps">
-                  <q-item-section avatar>
-                    <div
-                      class="color-preview"
-                      :style="{ backgroundColor: scope.opt.value }"
-                    ></div>
-                  </q-item-section>
-                  <q-item-section>
-                    <q-item-label
-                      text-color="var(--theme-text)"
-                      class="phantom-font"
-                      >{{ scope.opt.label }}</q-item-label
-                    >
-                  </q-item-section>
-                </q-item>
-              </template>
-
-              <template #selected>
-                <div class="row items-center phantom-font">
-                  <div
-                    class="color-preview q-mr-sm"
-                    :style="{
-                      backgroundColor:
-                        typeof settings.accentColor === 'string'
-                          ? settings.accentColor
-                          : settings.accentColor?.value || '#DB2955',
-                    }"
-                  ></div>
-                  <div>
-                    {{
-                      typeof settings.accentColor === 'string'
-                        ? accentColorOptions.find(
-                            opt => opt.value === settings.accentColor
-                          )?.label
-                        : settings.accentColor?.label || 'Custom'
-                    }}
-                  </div>
-                </div>
-              </template>
-            </q-select>
-
-            <div class="q-mt-lg">
-              <div class="text-subtitle2 q-mb-md">Custom CSS</div>
-              <q-input
-                v-model="settings.customCSS"
-                type="textarea"
-                outlined
-                class="custom-css-editor"
-                label="Custom CSS Rules"
-                placeholder="/* Example: */&#10;:root {&#10;  --my-custom-color: #FF00FF;&#10;}&#10;&#10;.q-card {&#10;  border-radius: 16px !important;&#10;}"
-                autogrow
-                :rows="8"
-                :max-rows="12"
-              />
-              <div class="text-caption q-mt-sm">
-                Custom CSS allows you to override the application's default
-                styles. Changes will apply after saving and restarting the app.
-              </div>
-            </div>
->>>>>>> a3dfd155
           </q-card-section>
 
           <!-- Installation Section -->
@@ -453,7 +351,6 @@
               </div>
             </div>
 
-<<<<<<< HEAD
             <div class="settings-reset-section q-mt-lg">
               <q-separator class="q-my-md" />
               <div class="text-subtitle1 q-mb-md">Danger Zone</div>
@@ -483,46 +380,7 @@
                 mod information will be lost, but files will not be deleted.
               </div>
             </div>
-=======
-              <div class="settings-reset-section q-mt-lg">
-                <q-separator class="q-my-md" />
-                <div class="text-subtitle1 q-mb-md">Danger Zone</div>
-                <q-btn
-                  color="negative"
-                  icon="restart_alt"
-                  label="Reset to Default Settings"
-                  class="full-width"
-                  outline
-                  @click="showResetSettingsDialog = true"
-                />
-                <div class="text-caption q-mt-sm">
-                  This will reset all app settings to their default values.
-                  You'll need to save for changes to take effect.
-                </div>
-
-                <q-btn
-                  color="negative"
-                  icon="delete_forever"
-                  label="Reset App Data"
-                  class="full-width q-mt-md"
-                  outline
-                  @click="showResetAppDataDialog = true"
-                />
-                <div class="text-caption q-mt-sm">
-                  This will wipe the database and reset all application data.
-                  All mod information will be lost, but files will not be
-                  deleted.
-                </div>
-              </div>
-            </div>
-
-            <AnimationPlayer
-              json-path="/images/animations/characters/bf-holding-gf.json"
-              :width="500"
-              :height="500"
-              :scale="1"
-            />
->>>>>>> a3dfd155
+
           </q-card-section>
         </q-scroll-area>
       </div>
@@ -566,7 +424,6 @@
 </template>
 
 <script setup lang="ts">
-<<<<<<< HEAD
 import { ref, watch, computed, onMounted } from "vue";
 import { invoke } from "@tauri-apps/api/core";
 import { openUrl, revealItemInDir } from "@tauri-apps/plugin-opener";
@@ -579,16 +436,6 @@
 
 // Use the singleton directly instead of through a ref
 const storeService = StoreService.getInstance();
-=======
-import { ref, watch, computed, onMounted } from 'vue'
-import { invoke } from '@tauri-apps/api/core'
-import { openUrl } from '@tauri-apps/plugin-opener'
-import { AppSettings } from '@main-types'
-import ThemePreview from '../common/ThemePreview.vue'
-import MessageDialog from './MessageDialog.vue'
-import { StoreService, DEFAULT_SETTINGS } from '../../services/storeService'
-import { DatabaseService } from '../../services/dbService'
->>>>>>> a3dfd155
 
 const props = defineProps({
   modelValue: {
@@ -614,7 +461,6 @@
 // Track the active section
 const activeSection = ref('appearance')
 
-<<<<<<< HEAD
 // Theme options - dynamically loaded from theme service
 const hasUnlockedExtraThemes = ref(false);
 const availableThemes = ref<any[]>([]);
@@ -642,31 +488,7 @@
 const customThemes = computed(() => {
   return themeOptions.value.filter((theme) => theme.isCustom);
 });
-=======
-// Theme options - "doe" is hidden until unlocked
-const hasUnlockedExtraThemes = ref(false)
-const themeOptions = computed(() => {
-  const baseOptions = [
-    { label: 'Light', value: 'light' },
-    { label: 'Dark', value: 'dark' },
-    { label: 'Shaggy', value: 'shaggy' },
-    { label: 'Hotline', value: 'hotline' },
-    { label: 'Yourself', value: 'yourself' },
-    { label: 'Corruption', value: 'corruption' },
-    { label: 'QT', value: 'qt' },
-    { label: 'Garcello', value: 'garcello' },
-    { label: 'Pump', value: 'pump' },
-    { label: 'Boo', value: 'boo' },
-  ]
-
-  // Only add Extra themes if they are unlocked
-  if (hasUnlockedExtraThemes.value) {
-    baseOptions.push({ label: 'Doe', value: 'doe' })
-  }
-
-  return baseOptions
-})
->>>>>>> a3dfd155
+
 
 const accentColorOptions = [
   { label: 'Pink', value: '#DB2955' },
@@ -679,27 +501,6 @@
   { label: 'Cyan', value: '#39dbce' },
 ]
 
-<<<<<<< HEAD
-=======
-// Helper function to get current theme name
-const getThemeName = () => {
-  if (settings.value.useSystemTheme) {
-    const value = getSystemTheme()
-    return value.value
-  }
-  // Ensure we're working with a string value
-  if (typeof settings.value.theme === 'string') {
-    return settings.value.theme
-  }
-  // Handle case where theme is an object
-  const value = settings.value.theme as unknown as {
-    label: string
-    value: string
-  }
-  return value.value
-}
-
->>>>>>> a3dfd155
 // Helper function to get current accent color
 const getAccentColor = () => {
   if (typeof settings.value.accentColor === 'string') {
@@ -739,7 +540,6 @@
     }
 
     // Get all settings from StoreService
-<<<<<<< HEAD
     const storedSettings = await storeService.getAllSettings(); // Apply stored settings to our local settings ref
     settings.value = { ...settings.value, ...storedSettings };
 
@@ -760,14 +560,7 @@
     }
 
     console.log("Settings loaded from store service:", settings.value);
-=======
-    const storedSettings = await storeService.getAllSettings()
-
-    // Apply stored settings to our local settings ref
-    settings.value = { ...settings.value, ...storedSettings }
-
-    console.log('Settings loaded from store service:', settings.value)
->>>>>>> a3dfd155
+
 
     // Apply theme immediately upon loading
     await updateTheme()
@@ -813,7 +606,6 @@
           'dark'
   }
 
-<<<<<<< HEAD
   console.log("Applying theme via themeService:", activeThemeValue);
 
   try {
@@ -840,41 +632,7 @@
           activeThemeValue
         );
       }
-=======
-  console.log('Applying theme:', activeThemeValue)
-
-  // First check if we're running on Windows 11
-  const isWindows11 = await invoke<boolean>('is_windows_11')
-  console.log('Is Windows 11:', isWindows11, 'Theme:', activeThemeValue)
-
-  // Apply CSS classes for theme by first removing all theme classes
-  document.body.classList.remove(
-    'light-theme',
-    'dark-theme',
-    'yourself-theme',
-    'hotline-theme',
-    'corruption-theme',
-    'shaggy-theme',
-    'boo-theme',
-    'qt-theme',
-    'garcello-theme',
-    'pump-theme',
-    'doe-theme'
-  )
-
-  // Then add the active theme class
-  document.body.classList.add(`${activeThemeValue}-theme`)
-
-  // Apply solid theme if not on Windows 11
-  if (!isWindows11) {
-    // Only apply solid-theme to light and dark themes
-    if (activeThemeValue === 'light' || activeThemeValue === 'dark') {
-      document.body.classList.add('solid-theme')
-      console.log(
-        'Using solid background for non-Windows 11 theme:',
-        activeThemeValue
-      )
->>>>>>> a3dfd155
+
 
       // Remove transparent background styles
       document.documentElement.style.setProperty(
@@ -883,22 +641,15 @@
       )
 
       // Set background to solid color based on the theme
-<<<<<<< HEAD
       const bgColor = `var(--theme-bg)`;
 
       document.body.style.removeProperty("background");
       document.body.style.backgroundColor = bgColor;
-=======
-      const bgColor = `var(--theme-bg)`
-      document.documentElement.style.setProperty('background', bgColor)
-      document.body.style.removeProperty('background')
-      document.body.style.backgroundColor = bgColor
->>>>>>> a3dfd155
+
       document
         .querySelector('.q-layout')
         ?.setAttribute('style', 'background: ' + bgColor + ' !important')
     } else {
-<<<<<<< HEAD
       // On Windows 11, handle Mica effect for light and dark themes
       if (themeService.supportsWindowsMica(activeThemeValue)) {
         document.body.classList.remove("solid-theme");
@@ -951,75 +702,8 @@
           .querySelector(".q-layout")
           ?.setAttribute("style", "background: " + bgColor + " !important");
       }
-=======
-      // For other themes on non-Windows 11, don't use solid-theme
-      document.body.classList.remove('solid-theme')
-      console.log(
-        'Using transparent background for non-Windows 11 theme:',
-        activeThemeValue
-      )
-
-      // Use the semi-transparent theme variables directly
-      const bgColor = `var(--theme-bg)`
-      document.documentElement.style.setProperty('background', bgColor)
-      document.body.style.removeProperty('background')
-      document.body.style.backgroundColor = bgColor
-      document
-        .querySelector('.q-layout')
-        ?.setAttribute('style', 'background: ' + bgColor + ' !important')
     }
-  } else {
-    // On Windows 11, only light and dark themes should be transparent for Mica
-    if (activeThemeValue === 'light' || activeThemeValue === 'dark') {
-      document.body.classList.remove('solid-theme')
-      document.documentElement.style.setProperty(
-        '--transparent-bg-override',
-        'transparent'
-      )
-      // Fix for background style being commented out
-      document.body.style.removeProperty('background')
-      document.body.setAttribute('style', 'background: transparent !important')
-
-      // Make sure q-layout is also transparent for Mica to work properly
-      const qLayout = document.querySelector('.q-layout')
-      if (qLayout) {
-        qLayout.removeAttribute('style')
-        qLayout.setAttribute('style', 'background: transparent !important')
-      }
-
-      // Call the Rust backend to apply Mica effect (Windows only)
-      try {
-        // Only light and dark themes should use the Mica effect
-        const isDarkMica = activeThemeValue !== 'light'
-
-        await invoke('change_mica_theme', {
-          window: 'main', // Main window label
-          dark: isDarkMica, // true for dark themes, false for light theme
-        })
-        console.log('Applied Mica theme effect:', isDarkMica ? 'dark' : 'light')
-      } catch (error) {
-        console.error('Failed to apply/remove Mica effect:', error)
-        // Non-fatal error, the app will still work without Mica
-      }
-    } else {
-      document.body.classList.remove('solid-theme')
-      document.documentElement.style.setProperty(
-        '--transparent-bg-override',
-        'none'
-      )
-
-      // Set background to solid color based on the theme
-      const bgColor = `var(--theme-bg)`
-      document.documentElement.style.setProperty('background', bgColor)
-      document.body.style.removeProperty('background')
-      document.body.style.backgroundColor = bgColor
-      document
-        .querySelector('.q-layout')
-        ?.setAttribute('style', 'background: ' + bgColor + ' !important')
->>>>>>> a3dfd155
-    }
-
-<<<<<<< HEAD
+
     // Dispatch an event so other components can know about theme changes
     window.dispatchEvent(
       new CustomEvent("theme-changed", {
@@ -1033,18 +717,6 @@
     console.error("Failed to apply theme:", error);
   }
 };
-=======
-  // Dispatch an event so other components can know about theme changes
-  window.dispatchEvent(
-    new CustomEvent('theme-changed', {
-      detail: {
-        theme: activeThemeValue,
-        useSystemTheme: settings.value.useSystemTheme,
-      },
-    })
-  )
-}
->>>>>>> a3dfd155
 
 const save = async () => {
   try {
@@ -1225,7 +897,6 @@
   // Initialize StoreService
   await storeService.initialize()
 
-<<<<<<< HEAD
   // Initialize theme service first
   try {
     await themeService.initialize();
@@ -1260,21 +931,6 @@
     ];
   }
 });
-=======
-  // Really silly fix for dropdown background, oh Quasar why
-  const style = document.createElement('style')
-  style.innerHTML = `
-    .q-menu {
-      background-color: var(--theme-card) !important;
-      color: var(--theme-text) !important;
-    }
-    .q-item {
-      color: var(--theme-text) !important;
-    }
-  `
-  document.head.appendChild(style)
-})
->>>>>>> a3dfd155
 
 // Initialize settings on component creation
 loadSettings()

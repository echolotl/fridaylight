<template>
  <q-dialog v-model="showModal" persistent>
    <q-card class="settings-modal phantom-font">
      <q-card-section class="row items-center q-pb-none">
        <div class="text-h6 phantom-font-difficulty">Mod Settings</div>
        <q-space />
        <q-btn v-close-popup icon="close" flat round dense />
      </q-card-section>

      <div v-if="mod" class="settings-layout">
        <!-- Sidebar Navigation -->
        <div class="settings-sidebar">
          <q-list padding>
            <q-item
              v-for="section in modSettingsSections"
              :key="section.id"
              clickable
              :active="activeSection === section.id"
              active-class="settings-active-item"
              @click="activeSection = section.id"
            >
              <q-item-section avatar>
                <q-icon :name="section.icon" />
              </q-item-section>
              <q-item-section>
                {{ section.label }}
              </q-item-section>
            </q-item>
          </q-list>
        </div>

        <!-- Main Content Area -->
        <q-scroll-area class="settings-content">
          <!-- General Section -->
          <q-card-section v-show="activeSection === 'general'">
            <div class="text-subtitle1 q-mb-md">General Information</div>

            <q-input
              v-model="form.name"
              label="Mod Name"
              outlined
              class="q-mb-md"
            />

            <q-input
              v-model="form.description"
              type="textarea"
              label="Description"
              outlined
              class="q-mb-md"
              autogrow
              placeholder="Enter mod description"
            />

            <q-input
              v-model="form.version"
              label="Version"
              outlined
              class="q-mb-md"
              placeholder="e.g. 1.0.0"
            />

            <div class="danger-zone q-mt-lg">
              <q-separator class="q-my-md" />
              <div class="text-subtitle1 q-mb-md">Danger Zone</div>
              <q-btn
                color="negative"
                icon="delete"
                label="Remove Mod"
                class="full-width"
                outline
                @click="showRemoveDialog = true"
              />
              <div
                class="text-caption q-mt-sm"
                style="color: var(--theme-text-secondary)"
              >
                This will remove the mod from Fridaylight but keep the files on
                your system.
              </div>

              <q-btn
                color="negative"
                icon="delete_forever"
                label="Delete Mod Files"
                class="full-width q-mt-md"
                outline
                @click="showSuperDeleteDialog = true"
              />
              <div
                class="text-caption q-mt-sm"
                style="color: var(--theme-text-secondary)"
              >
                This will
                <span class="text-negative text-bold">permanently delete</span>
                the mod folder and all its contents from your computer. This
                action cannot be undone!
              </div>
            </div>
          </q-card-section>

          <!-- Location Section -->
          <q-card-section v-show="activeSection === 'location'">
            <div class="text-subtitle1 q-mb-md">File Locations</div>

            <q-input
              v-model="form.path"
              label="Folder Location"
              outlined
              readonly
              class="q-mb-md"
            >
              <template #append>
                <div v-if="form.path" class="icon">
                  <q-btn
                    icon="open_in_new"
                    round
                    flat
                    @click="handleOpenFileLocationClick(form.path)"
                  />
                  <q-btn
                    round
                    flat
                    icon="folder"
                    @click="handleChangeFolderClick"
                  />
                </div>
              </template>
            </q-input>

            <q-input
              v-model="form.executable_path"
              label="Executable Path"
              outlined
              readonly
              class="q-mb-md"
            >
              <template v-if="form.executable_path" #append>
                <div class="icon">
                  <q-btn
                    icon="open_in_new"
                    round
                    flat
                    @click="handleOpenFileLocationClick(form.executable_path)"
                  />
                  <q-btn
                    round
                    flat
                    icon="file_open"
                    @click="handleSelectExecutableClick"
                  />
                </div>
              </template>
            </q-input>
          </q-card-section>

          <!-- Engine Section -->
          <q-card-section v-show="activeSection === 'engine'">
            <div class="text-subtitle1 q-mb-md">Engine Settings</div>
            <q-select
              v-model="form.engine.engine_type"
              :options="engineTypes"
              label="Engine Type"
              outlined
              class="q-mb-md selector"
              emit-value
              map-options
              hint="The type of engine this mod uses"
              popup-content-class="phantom-font"
              popup-content-style="background-color: var(--theme-solid); color: var(--theme-text);"
            />

            <q-input
              v-model="form.engine.engine_name"
              label="Custom Engine Name"
              outlined
              class="q-mb-md"
              placeholder="e.g. My Custom Psych Fork"
              hint="A custom name for the engine (optional)"
            />

            <div class="q-mb-md">
              <div class="text-subtitle2 q-mb-sm">Engine Icon</div>
              <div
                v-if="engineIconPreview || form.engine?.engine_icon"
                class="engine-icon-preview"
              >
                <img
                  :src="engineIconPreview || form.engine?.engine_icon"
                  alt="Engine Icon"
                />
              </div>
              <div v-else class="icon-placeholder">
                <q-icon name="block" size="48px" />
              </div>

              <q-file
                v-model="engineIconFile"
                label="Set Engine Icon"
                outlined
                accept=".jpg, .jpeg, .png, .webp, .ico"
                class="q-mt-sm"
                @update:model-value="handleEngineIconFileChange"
              >
                <template #prepend>
                  <div class="icon">
                    <q-icon name="image" />
                  </div>
                </template>
              </q-file>

              <q-btn
                v-if="engineIconPreview || form.engine?.engine_icon"
                flat
                color="negative"
                label="Remove Icon"
                class="q-mt-sm"
                @click="removeEngineIcon"
              />
            </div>

            <q-separator class="q-my-md" />

            <div class="q-mb-md">
              <q-toggle
                v-model="form.engine!.mods_folder"
                label="Has Mods Folder"
                color="primary"
                hint="Does this engine support a mods folder structure?"
              />
            </div>

            <q-input
              v-if="form.engine?.mods_folder"
              v-model="form.engine!.mods_folder_path"
              label="Mods Folder Path"
              outlined
              class="q-mb-md"
              placeholder="e.g. mods"
              hint="Relative path to the mods folder from the executable directory"
            />
          </q-card-section>

          <!-- Visuals Section -->
          <q-card-section v-show="activeSection === 'visuals'">
            <div class="text-subtitle1 q-mb-md">Appearance</div>

            <div class="icon-upload q-mb-md">
              <div class="text-subtitle2 q-mb-sm">Mod Icon</div>
              <div v-if="iconPreview || form.icon_data" class="icon-preview">
                <img :src="iconPreview || form.icon_data" alt="Mod Icon" />
              </div>
              <div v-else class="icon-placeholder">
                <q-icon name="image" size="48px" />
              </div>
              <q-file
                v-model="iconFile"
                label="Set Mod Icon"
                outlined
                accept=".jpg, .jpeg, .png, .webp, .ico"
                class="q-mt-sm"
                @update:model-value="handleIconFileChange"
              >
                <template #prepend>
                  <div class="icon">
                    <q-icon name="image" />
                  </div>
                </template>
              </q-file>
              <q-btn
                v-if="iconPreview || form.icon_data"
                flat
                color="negative"
                label="Remove Icon"
                class="q-mt-sm"
                @click="removeIcon"
              />
            </div>

            <div class="banner-upload q-mb-md">
              <div class="text-subtitle2 q-mb-sm">Banner Image</div>
              <div
                v-if="bannerPreview || form.banner_data"
                class="banner-preview"
              >
                <img
                  :src="bannerPreview || form.banner_data"
                  alt="Banner Preview"
                />
              </div>
              <div v-else class="banner-placeholder">
                <q-icon name="image" size="48px" />
                <div>No banner image</div>
              </div>
              <q-file
                v-model="bannerFile"
                label="Set Banner Image"
                outlined
                accept=".jpg, .jpeg, .png"
                class="q-mt-sm"
                @update:model-value="handleBannerFileChange"
              >
                <template #prepend>
                  <div class="icon">
                    <q-icon name="panorama" />
                  </div>
                </template>
              </q-file>
              <q-btn
                v-if="bannerPreview || form.banner_data"
                flat
                color="negative"
                label="Remove Banner"
                class="q-mt-sm"
                @click="removeBanner"
              />
            </div>

            <div class="logo-upload q-mb-md">
              <div class="text-subtitle2 q-mb-sm">
                Logo Image (Replaces Title)
              </div>
              <div v-if="logoPreview || form.logo_data" class="logo-preview">
                <img
                  :src="logoPreview || form.logo_data || ''"
                  alt="Logo Preview"
                />
              </div>
              <div v-else class="logo-placeholder">
                <q-icon name="image" size="48px" />
                <div>No logo image</div>
              </div>
              <q-file
                v-model="logoFile"
                label="Set Logo Image"
                outlined
                accept=".jpg, .jpeg, .png"
                class="q-mt-sm"
                @update:model-value="handleLogoFileChange"
              >
                <template #prepend>
                  <div class="icon">
                    <q-icon name="image" />
                  </div>
                </template>
              </q-file>
              <q-btn
                v-if="logoPreview || form.logo_data"
                flat
                color="negative"
                label="Remove Logo"
                class="q-mt-sm"
                @click="removeLogo"
              />

              <q-select
                v-if="logoPreview || form.logo_data"
                v-model="form.logo_position"
                :options="logoPositionOptions"
                label="Logo Position"
                outlined
                class="q-mt-md"
                emit-value
                map-options
                hint="Position of the logo in the banner"
              />
            </div>
          </q-card-section>
        </q-scroll-area>
      </div>

      <q-card-actions align="right">
        <q-btn
          v-close-popup
          flat
          label="Cancel"
          color="primary"
          @click="cancel"
        />
        <q-btn v-close-popup flat label="Save" color="primary" @click="save" />
      </q-card-actions>
    </q-card>
  </q-dialog>

  <!-- Remove Mod Confirmation Dialog -->
  <MessageDialog
    v-model="showRemoveDialog"
    title="Remove Mod"
    icon="warning"
    icon-color="negative"
    confirm-label="Remove Mod"
    confirm-color="negative"
    @confirm="removeMod"
  >
    <div class="text-h6">{{ form.name }}</div>
    <div class="text-caption">{{ form.path }}</div>
    <p class="text-body2 q-mt-sm">
      Are you sure you want to remove this mod from Fridaylight? The mod files
      will remain on your system.
    </p>
  </MessageDialog>

  <!-- Super Delete Mod Confirmation Dialog -->
  <MessageDialog
    v-model="showSuperDeleteDialog"
    title="Delete Mod"
    icon="delete_forever"
    icon-color="negative"
    confirm-label="Delete Forever"
    confirm-color="negative"
    @confirm="superDeleteMod"
  >
    <div class="text-h6">{{ form.name }}</div>
    <div class="text-caption">{{ form.path }}</div>
    <p class="text-body2 q-mt-sm">
      This will PERMANENTLY DELETE the mod folder and all its contents from your
      computer. This action cannot be undone!
    </p>
  </MessageDialog>
</template>

<script setup lang="ts">
import { ref, watch, computed, onMounted } from 'vue'
import { Mod } from '@main-types'
import { formatEngineName } from '../../utils'
import MessageDialog from './MessageDialog.vue'
import { revealItemInDir } from '@tauri-apps/plugin-opener'

const props = defineProps({
  modelValue: {
    type: Boolean,
    default: false,
  },
  mod: {
    type: Object as () => Mod | null,
    default: null,
  },
})

const emit = defineEmits([
  'update:modelValue',
  'save',
  'change-folder',
  'select-executable',
  'delete-mod',
  'super-delete-mod',
])

const form = ref<Mod>({
  id: '',
  name: '',
  path: '',
  executable_path: '',
  icon_data: '',
  display_order: 0,
  banner_data: '',
  logo_data: '',
  version: '',
  engine: {
    engine_type: '',
    engine_name: '',
    engine_icon: '',
    mods_folder: true,
    mods_folder_path: '',
  },
})

const bannerFile = ref<File | null>(null)
const bannerPreview = ref<string | null>(null)
const logoFile = ref<File | null>(null)
const logoPreview = ref<string | null>(null)
const engineIconFile = ref<File | null>(null)
const engineIconPreview = ref<string | null>(null)
const iconFile = ref<File | null>(null)
const iconPreview = ref<string | null>(null)

const engineTypes = [
  { label: 'Vanilla', value: 'vanilla' },
  { label: 'Psych Engine', value: 'psych' },
  { label: 'Codename Engine', value: 'codename' },
  { label: 'FPS Plus', value: 'fps-plus' },
  { label: 'Kade Engine', value: 'kade' },
  { label: 'Pre-VSlice', value: 'pre-vslice' },
  { label: 'Other', value: 'other' },
]

const logoPositionOptions = [
  { label: 'Bottom Left', value: 'left_bottom' },
  { label: 'Middle Left', value: 'left_middle' },
  { label: 'Middle', value: 'middle' },
]

const showModal = computed({
  get: () => props.modelValue,
  set: value => emit('update:modelValue', value),
})

const modSettingsSections = [
  { id: 'general', label: 'General', icon: 'info' },
  { id: 'location', label: 'Location', icon: 'folder' },
  { id: 'engine', label: 'Engine', icon: 'code' },
  { id: 'visuals', label: 'Appearance', icon: 'palette' },
]

const activeSection = ref('general')
const showRemoveDialog = ref(false)
const showSuperDeleteDialog = ref(false)

<<<<<<< HEAD
=======
// Add style to dropdown menu when component is mounted
onMounted(() => {
  // Fix for dropdown background
  const style = document.createElement('style')
  style.innerHTML = `
    .q-menu {
      background-color: var(--theme-card);
      color: var(--theme-text);
    }
    .q-item {
      color: var(--theme-text);
    }
  `
  document.head.appendChild(style)
})

>>>>>>> a3dfd155
// Reset form when modal is opened
watch(
  () => props.modelValue,
  newVal => {
    if (newVal && props.mod) {
      // Clone the mod object to form
      form.value = JSON.parse(JSON.stringify(props.mod))
      // Ensure engine object exists in the cloned form
      if (!form.value.engine) {
        form.value.engine = {
          engine_type: 'unknown',
          engine_name: 'Unknown Engine',
          engine_icon: '',
          mods_folder: false,
          mods_folder_path: '',
        }
      }
      // Initialize preview values with existing data
      bannerPreview.value = form.value.banner_data || null
      logoPreview.value = form.value.logo_data || null
      engineIconPreview.value = form.value.engine?.engine_icon || null
      iconPreview.value = form.value.icon_data || null

      bannerFile.value = null // Clear file input ref
      logoFile.value = null // Clear file input ref
      engineIconFile.value = null // Clear file input ref
      iconFile.value = null // Clear file input ref
      activeSection.value = 'general' // Reset to general tab
    }
  }
)

// Add a watcher to keep engine.engine_type and engine_type in sync
watch(
  () => form.value.engine?.engine_type,
  newEngineType => {
    if (newEngineType && form.value.engine) {
      // When engine.engine_type changes, update engine_type to match
<<<<<<< HEAD
      console.log("Engine type changed to:", newEngineType);
=======
      console.log('Engine type changed to:', newEngineType)

      // Always update engine name based on the selected engine type
      // Only update if the name is currently the default for the *previous* type or empty
      const previousDefaultName = formatEngineName(
        props.mod?.engine?.engine_type || 'unknown'
      )
      if (
        !form.value.engine.engine_name ||
        form.value.engine.engine_name === previousDefaultName
      ) {
        form.value.engine.engine_name = formatEngineName(newEngineType)
        console.log(
          'Updated engine name to default:',
          form.value.engine.engine_name
        )
      }
>>>>>>> a3dfd155
    }
  }
)

const handleBannerFileChange = (file: File | null) => {
  bannerFile.value = file // Store the file reference
  if (file) {
    const reader = new FileReader()
    reader.onload = e => {
      bannerPreview.value = e.target?.result as string
    }
    reader.readAsDataURL(file)
  } else {
    bannerPreview.value = null
    // If file is cleared, explicitly set form data to undefined for save logic
    form.value.banner_data = undefined
  }
}

const handleLogoFileChange = (file: File | null) => {
  logoFile.value = file // Store the file reference
  if (file) {
    const reader = new FileReader()
    reader.onload = e => {
      logoPreview.value = e.target?.result as string
    }
    reader.readAsDataURL(file)
  } else {
    logoPreview.value = null
  }
}

const handleEngineIconFileChange = (file: File | null) => {
  engineIconFile.value = file // Store the file reference
  if (file) {
    const reader = new FileReader()
    reader.onload = e => {
      engineIconPreview.value = e.target?.result as string
    }
    reader.readAsDataURL(file)
  } else {
    engineIconPreview.value = null
    // Don't clear form.value.engine.engine_icon here, handle removal in removeEngineIcon or save()
  }
}

const handleIconFileChange = (file: File | null) => {
  iconFile.value = file // Store the file reference
  if (file) {
    const reader = new FileReader()
    reader.onload = e => {
      iconPreview.value = e.target?.result as string
    }
    reader.readAsDataURL(file)
  } else {
    iconPreview.value = null
    // If file is cleared, explicitly set form data to undefined for save logic
    form.value.icon_data = undefined
  }
}

const removeLogo = () => {
  form.value.logo_data = null
  logoPreview.value = null
  logoFile.value = null // Clear the file input ref
}

const removeBanner = () => {
  form.value.banner_data = undefined
  bannerPreview.value = null
  bannerFile.value = null // Clear the file input ref
}

const removeEngineIcon = () => {
  if (form.value.engine) {
    form.value.engine.engine_icon = ''
  }
  engineIconPreview.value = null
  engineIconFile.value = null // Clear the file input ref
}

const removeIcon = () => {
  form.value.icon_data = undefined
  iconPreview.value = null
  iconFile.value = null // Clear the file input ref
}

const removeMod = () => {
  console.log('Removing mod:', form.value.name)
  // Close the dialog
  showRemoveDialog.value = false
  // Close the settings modal
  showModal.value = false
  // Emit the event to the parent component to handle the actual deletion
  emit('delete-mod', props.mod?.id)
}

const superDeleteMod = () => {
  console.log('Super deleting mod:', form.value.name)
  // Close the dialog
  showSuperDeleteDialog.value = false
  // Close the settings modal
  showModal.value = false
  // Emit the event to the parent component to handle the actual deletion
  emit('super-delete-mod', props.mod?.id)
}

const save = async () => {
  const updatedMod = { ...form.value }

  // Handle Banner Image
  if (bannerPreview.value) {
    updatedMod.banner_data = bannerPreview.value
  }

  // Handle Logo Image
  if (logoPreview.value) {
    updatedMod.logo_data = logoPreview.value
  } else if (logoFile.value === null && form.value.logo_data === null) {
    updatedMod.logo_data = undefined
  }
  // Otherwise preserve existing logo_data

  // Handle Engine Icon Image
  if (engineIconPreview.value && updatedMod.engine) {
    updatedMod.engine.engine_icon = engineIconPreview.value
  } else if (
    engineIconFile.value === null &&
    updatedMod.engine &&
    form.value.engine?.engine_icon === ''
  ) {
    updatedMod.engine.engine_icon = ''
  }

  // Handle Mod Icon Image
  if (iconPreview.value) {
    updatedMod.icon_data = iconPreview.value
  } else if (iconFile.value === null && form.value.icon_data === null) {
    updatedMod.icon_data = undefined
  }
  // Otherwise preserve existing icon_data

  // First, make sure engine object exists
  if (!updatedMod.engine) {
    updatedMod.engine = {
      engine_type: 'unknown',
      engine_name: formatEngineName('unknown'),
      engine_icon: '',
      mods_folder: false,
      mods_folder_path: '',
    }
  } else {
    const defaultName = formatEngineName(updatedMod.engine.engine_type)
    const originalDefaultName = formatEngineName(
      props.mod?.engine?.engine_type || 'unknown'
    )
    if (
      !updatedMod.engine.engine_name ||
      updatedMod.engine.engine_name === originalDefaultName
    ) {
      updatedMod.engine.engine_name = defaultName
    }
  }

  console.log('MODAL: Emitting save with mod data:', JSON.stringify(updatedMod))

  emit('save', updatedMod)
}
const cancel = () => {
  bannerPreview.value = null
  logoPreview.value = null
  bannerFile.value = null
  logoFile.value = null
  engineIconPreview.value = null
  engineIconFile.value = null
  iconPreview.value = null
  iconFile.value = null
}

const handleChangeFolderClick = () => {
  emit('change-folder', (newPath: string) => {
    form.value.path = newPath
  })
}

const handleSelectExecutableClick = () => {
  emit('select-executable', (newExecutablePath: string) => {
    form.value.executable_path = newExecutablePath
  })
}

const handleOpenFileLocationClick = async (path: string) => {
  await revealItemInDir(path)
}
</script>

<style scoped>
.settings-modal {
  width: 90vw;
  height: 90vh;
  max-width: 90vw;
  max-height: 90vh;
  background-color: var(--theme-solid);
  color: var(--theme-text);
  border: var(--theme-border) 2px solid;
  backdrop-filter: blur(30px);
  scrollbar-width: none;
}

.settings-layout {
  display: flex;
  height: calc(100% - 100px); /* Account for header and footer */
  overflow: hidden;
}

.settings-sidebar {
  width: 200px;
  border-right: 1px solid var(--theme-border);
  overflow-y: auto;
}

.settings-content {
  flex: 1;
  overflow-y: auto;
  padding-right: 8px;
}

.settings-active-item {
  background-color: var(--q-primary);
  color: white;
}

.settings-sidebar .q-icon {
  color: var(--theme-text-secondary);
}

.settings-active-item .q-icon {
  color: white;
}

.banner-upload,
.logo-upload,
.icon-upload {
  display: flex;
  flex-direction: column;
}

.banner-preview img,
.logo-preview img {
  width: 100%;
  height: auto;
  max-height: 150px;
  object-fit: contain;
  border-radius: 4px;
}

.icon-preview img {
  width: 64px;
  height: 64px;
  object-fit: contain;
  border-radius: 4px;
  image-rendering: pixelated;
}

.banner-placeholder,
.logo-placeholder {
  display: flex;
  flex-direction: column;
  align-items: center;
  justify-content: center;
  color: var(--theme-text-secondary);
  border: 1px dashed var(--theme-border);
  border-radius: 4px;
  padding: 16px;
}

.engine-icon-preview img {
  width: 64px;
  height: 64px;
  object-fit: contain;
  border-radius: 4px;
}

.icon-placeholder {
  display: flex;
  flex-direction: column;
  align-items: center;
  justify-content: center;
  color: var(--theme-text-secondary);
  border: 1px dashed var(--theme-border);
  border-radius: 4px;
  padding: 16px;
  width: 64px;
  height: 64px;
}

.q-field :deep(.q-field__label) {
  color: var(--theme-text) !important;
}

.q-field.q-field--outlined :deep(.q-field__control) {
  color: var(--theme-text);
}
:deep(.q-field__native) {
  color: var(--theme-text);
}
:deep(.q-field__messages) {
  color: var(--theme-text-secondary);
}
.list-item {
  background-color: var(--theme-surface);
}
</style><|MERGE_RESOLUTION|>--- conflicted
+++ resolved
@@ -506,25 +506,6 @@
 const showRemoveDialog = ref(false)
 const showSuperDeleteDialog = ref(false)
 
-<<<<<<< HEAD
-=======
-// Add style to dropdown menu when component is mounted
-onMounted(() => {
-  // Fix for dropdown background
-  const style = document.createElement('style')
-  style.innerHTML = `
-    .q-menu {
-      background-color: var(--theme-card);
-      color: var(--theme-text);
-    }
-    .q-item {
-      color: var(--theme-text);
-    }
-  `
-  document.head.appendChild(style)
-})
-
->>>>>>> a3dfd155
 // Reset form when modal is opened
 watch(
   () => props.modelValue,
@@ -557,36 +538,6 @@
   }
 )
 
-// Add a watcher to keep engine.engine_type and engine_type in sync
-watch(
-  () => form.value.engine?.engine_type,
-  newEngineType => {
-    if (newEngineType && form.value.engine) {
-      // When engine.engine_type changes, update engine_type to match
-<<<<<<< HEAD
-      console.log("Engine type changed to:", newEngineType);
-=======
-      console.log('Engine type changed to:', newEngineType)
-
-      // Always update engine name based on the selected engine type
-      // Only update if the name is currently the default for the *previous* type or empty
-      const previousDefaultName = formatEngineName(
-        props.mod?.engine?.engine_type || 'unknown'
-      )
-      if (
-        !form.value.engine.engine_name ||
-        form.value.engine.engine_name === previousDefaultName
-      ) {
-        form.value.engine.engine_name = formatEngineName(newEngineType)
-        console.log(
-          'Updated engine name to default:',
-          form.value.engine.engine_name
-        )
-      }
->>>>>>> a3dfd155
-    }
-  }
-)
 
 const handleBannerFileChange = (file: File | null) => {
   bannerFile.value = file // Store the file reference

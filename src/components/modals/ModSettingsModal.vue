<template>
  <q-dialog v-model="showModal" persistent>
    <q-card class="settings-modal phantom-font">
      <q-card-section class="row items-center q-pb-none">
        <div class="text-h6 phantom-font-difficulty">
          {{ $t('app.modals.mod_settings.title') }}
        </div>
        <q-space />
        <q-btn v-close-popup icon="close" flat round dense />
      </q-card-section>

      <div v-if="mod" class="settings-layout">
        <!-- Sidebar Navigation -->
        <div class="settings-sidebar">
          <q-list padding>
            <q-item
              v-for="section in modSettingsSections"
              :key="section.id"
              clickable
              :active="activeSection === section.id"
              active-class="settings-active-item"
              @click="activeSection = section.id"
            >
              <q-item-section avatar>
                <q-icon :name="section.icon" />
              </q-item-section>
              <q-item-section>
                {{ section.label }}
              </q-item-section>
            </q-item>
          </q-list>
        </div>

        <!-- Main Content Area -->
        <q-scroll-area class="settings-content">
          <!-- General Section -->
          <q-card-section v-show="activeSection === 'general'">
            <div class="text-subtitle1 q-mb-md">
              {{ $t('app.modals.mod_settings.general.title') }}
            </div>

            <q-input
              v-model="form.name"
              :label="$t('app.modals.mod_settings.general.mod_name')"
              outlined
              class="q-mb-md"
            />

            <q-input
              v-model="form.description"
              type="textarea"
              :label="$t('app.modals.mod_settings.general.mod_description')"
              outlined
              class="q-mb-md"
              autogrow
              :placeholder="
                $t(
                  'app.modals.mod_settings.general.mod_description_placeholder'
                )
              "
            />
            <q-input
              v-model="form.version"
              :label="$t('app.modals.mod_settings.general.mod_version')"
              outlined
              class="q-mb-md"
              :placeholder="
                $t('app.modals.mod_settings.general.mod_version_placeholder')
              "
            />
            <div class="gamebanana-section q-mt-lg">
              <q-separator class="q-my-md" />
              <div class="text-subtitle1 q-mb-md">
                <q-icon
                  name="M24,6v10.5h-1.5v3h-1.5v1.5h-1.5v1.5h-3v1.5H6v-1.5h-3v-1.5h-1.5v-1.5H0v-4.5h9v-1.5h4.5v-1.5h1.5v-4.5h1.5V3h-1.5V0h4.5v3h1.5v1.5h1.5v1.5h1.5Z"
                  size="sm"
                  class="q-mr-sm"
                />{{ $t('app.modals.mod_settings.general.gamebanana_info') }}
              </div>
              <q-input
                :model-value="gameBananaInfo?.url || ''"
                :label="
                  $t('app.modals.mod_settings.general.gamebanana_profile_url')
                "
                outlined
                class="q-mb-md"
                placeholder="https://gamebanana.com/mods/..."
                @update:model-value="updateGameBananaUrl"
              />
              <div
                v-if="gameBananaInfo && gameBananaInfo.url"
                class="row q-gutter-sm q-mb-md"
              >
                <q-btn
                  :label="
                    $t('app.modals.mod_settings.general.sync_with_gamebanana')
                  "
                  class="col"
                  icon="sync"
                  outline
                  :loading="gamebananaSyncing"
                  @click="syncWithGameBanana"
                />
                <q-btn
                  :label="$t('ui.actions.open_in_browser')"
                  class="col"
                  icon="open_in_new"
                  outline
                  @click="openUrl(gameBananaInfo.url)"
                />
                <div class="full-width">
                  <div class="q-my-xs">
                    <q-checkbox
                      v-model="changeBanner"
                      :label="
                        $t('app.modals.mod_settings.general.change_banner')
                      "
                      class="q-ml-sm"
                      color="primary"
                      dense
                    />
                    <q-checkbox
                      v-model="changeVersion"
                      :label="
                        $t('app.modals.mod_settings.general.change_version')
                      "
                      class="q-ml-sm"
                      color="primary"
                      dense
                    />
                  </div>
                </div>
                <div
                  class="text-caption q-mt-sm"
                  style="color: var(--theme-text-secondary)"
                >
                  {{
                    $t(
                      'app.modals.mod_settings.general.gamebanana_sync_description'
                    )
                  }}
                </div>
              </div>
            </div>
          </q-card-section>

          <!-- Location Section -->
          <q-card-section v-show="activeSection === 'location'">
            <div class="text-subtitle1 q-mb-md">
              {{ $t('app.modals.mod_settings.installation.title') }}
            </div>

            <q-input
              v-model="form.path"
              :label="
                $t('app.modals.mod_settings.installation.folder_location')
              "
              outlined
              readonly
              class="q-mb-md"
            >
              <template #append>
                <div v-if="form.path" class="icon">
                  <q-btn
                    icon="open_in_new"
                    round
                    flat
                    @click="handleOpenFileLocationClick(form.path)"
                  />
                  <q-btn
                    round
                    flat
                    icon="folder"
                    @click="handleChangeFolderClick"
                  />
                </div>
              </template>
            </q-input>

            <q-input
              v-model="form.executable_path"
              :label="
                $t('app.modals.mod_settings.installation.executable_path')
              "
              outlined
              readonly
              class="q-mb-md"
            >
              <template v-if="form.executable_path" #append>
                <div class="icon">
                  <q-btn
                    icon="open_in_new"
                    round
                    flat
                    @click="handleOpenFileLocationClick(form.executable_path)"
                  />
                  <q-btn
                    round
                    flat
                    icon="file_open"
                    @click="handleSelectExecutableClick"
                  />
                </div>
              </template>
            </q-input>
            <div class="danger-zone q-mt-lg">
              <q-separator class="q-my-md" />
              <div class="text-subtitle1 q-mb-md">
                {{ $t('ui.danger_zone') }}
              </div>
              <div class="row q-col-gutter-md">
                <div class="col-6">
                  <q-btn
                    icon="delete"
                    :label="$t('mods.actions.remove_mod')"
                    class="full-width"
                    outline
                    @click="showRemoveDialog = true"
                  />
                  <div
                    class="text-caption q-mt-sm"
                    style="color: var(--theme-text-secondary)"
                  >
                    {{
                      $t(
                        'app.modals.mod_settings.installation.remove_mod_description'
                      )
                    }}
                  </div>
                </div>
                <div class="col-6">
                  <q-btn
                    color="negative"
                    icon="delete_forever"
                    :label="$t('mods.actions.delete_mod')"
                    class="full-width"
                    outline
                    @click="showSuperDeleteDialog = true"
                  />
                  <div
                    class="text-caption q-mt-sm"
                    style="color: var(--theme-text-secondary)"
                  >
                    <i18n-t
                      keypath="app.modals.mod_settings.installation.delete_mod_description"
                      tag="span"
                    >
                      <template #permanentlyDelete>
                        <b style="color: var(--red)">{{
                          $t(
                            'app.modals.mod_settings.installation.permanently_delete'
                          )
                        }}</b>
                      </template>
                    </i18n-t>
                  </div>
                </div>
              </div>
            </div>
<<<<<<< HEAD
            <div class="flex justify-between q-mb-md">
              <q-checkbox
                v-model="form.save_terminal_output"
                label="Save Terminal Output"
                color="primary"
              />
              <div v-if="form.save_terminal_output">
                <q-btn
                  outline
                  class="q-mr-md"
                  color="red"
                  label="Delete Logs"
                  icon="delete"
                  @click="handleDeleteLogsClick"
                />
                <q-btn
                  outline
                  label="Reveal Logs Folder"
                  icon="folder_open"
                  @click="handleOpenFileLocationClick(logsFolderPath)"
                />
              </div>
            </div>
=======
>>>>>>> c548099f
          </q-card-section>

          <!-- Engine Section -->
          <q-card-section v-show="activeSection === 'engine'">
            <div class="text-subtitle1 q-mb-md">
              {{ $t('app.modals.mod_settings.engine.title') }}
            </div>
            <q-select
              v-model="form.engine.engine_type"
              :options="engineTypes"
              :label="$t('app.modals.mod_settings.engine.engine_type')"
              outlined
              class="q-mb-md selector"
              emit-value
              map-options
              :hint="
                $t('app.modals.mod_settings.engine.engine_type_description')
              "
              popup-content-class="phantom-font"
              popup-content-style="background-color: var(--theme-solid); color: var(--theme-text);"
            />

            <q-input
              v-model="form.engine.engine_name"
              :label="$t('app.modals.mod_settings.engine.engine_name')"
              outlined
              class="q-mb-md"
              :placeholder="
                $t('app.modals.mod_settings.engine.engine_name_placeholder')
              "
              :hint="
                $t('app.modals.mod_settings.engine.engine_name_description')
              "
            />

            <div class="q-mb-md">
              <div class="text-subtitle2 q-mb-sm">
                {{ $t('app.modals.mod_settings.engine.engine_icon') }}
              </div>
              <div
                v-if="engineIconPreview || form.engine?.engine_icon"
                class="engine-icon-preview"
              >
                <img
                  :src="engineIconPreview || form.engine?.engine_icon"
                  alt="Engine Icon"
                />
              </div>
              <div v-else class="icon-placeholder">
                <q-icon name="block" size="48px" />
              </div>

              <q-file
                v-model="engineIconFile"
                :label="$t('app.modals.mod_settings.set_icon')"
                outlined
                accept=".jpg, .jpeg, .png, .webp, .ico"
                class="q-mt-sm"
                @update:model-value="handleEngineIconFileChange"
              >
                <template #prepend>
                  <div class="icon">
                    <q-icon name="image" />
                  </div>
                </template>
              </q-file>

              <q-btn
                v-if="engineIconPreview || form.engine?.engine_icon"
                flat
                color="negative"
                :label="$t('app.modals.mod_settings.remove_icon')"
                class="q-mt-sm"
                @click="removeEngineIcon"
              />
            </div>

            <q-separator class="q-my-md" />

            <div class="q-mb-md">
              <q-checkbox
                v-model="form.engine!.mods_folder"
                :label="$t('app.modals.mod_settings.engine.has_mods_folder')"
                color="primary"
              />
            </div>

            <q-input
              v-if="form.engine?.mods_folder"
              v-model="form.engine!.mods_folder_path"
              :label="$t('app.modals.mod_settings.engine.mods_folder_path')"
              outlined
              class="q-mb-md"
              :placeholder="
                $t(
                  'app.modals.mod_settings.engine.mods_folder_path_placeholder'
                )
              "
              :hint="
                $t(
                  'app.modals.mod_settings.engine.mods_folder_path_description'
                )
              "
            />
          </q-card-section>
          <!-- Visuals Section -->
          <q-card-section v-show="activeSection === 'visuals'">
            <div class="text-subtitle1 q-mb-md">
              {{ $t('app.modals.mod_settings.appearance.title') }}
            </div>
            <ModBanner
              :mod="form"
              :banner-preview="bannerPreview ? bannerPreview : ''"
              :logo-preview="logoPreview ? logoPreview : ''"
            />

            <div class="row q-col-gutter-md">
              <div class="col-12 col-md-4">
                <div class="icon-upload">
                  <div class="text-subtitle2 q-mb-sm">
                    {{ $t('app.modals.mod_settings.appearance.icon') }}
                  </div>
                  <q-file
                    v-model="iconFile"
                    :label="$t('app.modals.mod_settings.set_icon')"
                    outlined
                    accept=".jpg, .jpeg, .png, .webp, .ico"
                    class="q-mt-sm"
                    @update:model-value="handleIconFileChange"
                  >
                    <template #prepend>
                      <div class="icon">
                        <q-icon name="image" />
                      </div>
                    </template>
                    <template #append>
                      <div class="flex items-center justify-center">
                        <img
                          v-if="iconPreview || form.icon_data"
                          :src="iconPreview || form.icon_data"
                          width="32"
                          height="32"
                        />
                        <div v-else>
                          <q-icon name="block" size="32px" />
                        </div>
                      </div>
                    </template>
                  </q-file>
                  <q-btn
                    v-if="iconPreview || form.icon_data"
                    color="negative"
                    outline
                    class="q-mt-sm full-width"
                    :label="$t('app.modals.mod_settings.remove_icon')"
                    @click="removeIcon"
                  />
                </div>
              </div>

              <div class="col-12 col-md-4">
                <div class="banner-upload">
                  <div class="text-subtitle2 q-mb-sm">
                    {{ $t('app.modals.mod_settings.appearance.banner') }}
                  </div>
                  <q-file
                    v-model="bannerFile"
                    :label="$t('app.modals.mod_settings.appearance.set_banner')"
                    outlined
                    accept=".jpg, .jpeg, .png"
                    class="q-mt-sm"
                    @update:model-value="handleBannerFileChange"
                  >
                    <template #prepend>
                      <div class="icon">
                        <q-icon name="panorama" />
                      </div>
                    </template>
                  </q-file>
                  <q-btn
                    v-if="bannerPreview || form.banner_data"
                    outline
                    color="negative"
                    :label="
                      $t('app.modals.mod_settings.appearance.remove_banner')
                    "
                    class="q-mt-sm full-width"
                    @click="removeBanner"
                  />
                </div>
              </div>

              <div class="col-12 col-md-4">
                <div class="logo-upload">
                  <div class="text-subtitle2 q-mb-sm">
                    {{ $t('app.modals.mod_settings.appearance.logo') }}
                  </div>
                  <q-file
                    v-model="logoFile"
                    :label="$t('app.modals.mod_settings.appearance.set_logo')"
                    outlined
                    accept=".jpg, .jpeg, .png"
                    class="q-mt-sm"
                    @update:model-value="handleLogoFileChange"
                  >
                    <template #prepend>
                      <div class="icon">
                        <q-icon name="image" />
                      </div>
                    </template>
                  </q-file>
                  <q-btn
                    v-if="logoPreview || form.logo_data"
                    outline
                    color="negative"
                    :label="
                      $t('app.modals.mod_settings.appearance.remove_logo')
                    "
                    class="q-mt-sm full-width"
                    @click="removeLogo"
                  />

                  <q-select
                    v-if="logoPreview || form.logo_data"
                    v-model="form.logo_position"
                    :options="logoPositionOptions"
                    :label="
                      $t('app.modals.mod_settings.appearance.logo_position')
                    "
                    popup-content-class="phantom-font"
                    popup-content-style="background-color: var(--theme-solid); color: var(--theme-text);"
                    outlined
                    class="q-mt-md phantom-font selector"
                    emit-value
                    map-options
                    hint="Position of the logo in the banner"
                  />
                </div>
              </div>
            </div>
          </q-card-section>
        </q-scroll-area>
      </div>

      <q-card-actions align="right">
        <q-btn
          v-close-popup
          flat
          :label="$t('ui.actions.cancel')"
          color="primary"
          @click="cancel"
        />
        <q-btn
          v-close-popup
          flat
          :label="$t('ui.actions.save')"
          color="primary"
          @click="save"
        />
      </q-card-actions>
    </q-card>
  </q-dialog>

  <!-- Remove Mod Confirmation Dialog -->
  <MessageDialog
    v-model="showRemoveDialog"
    :title="$t('mods.actions.remove_mod')"
    icon="warning"
    icon-color="negative"
    :confirm-label="$t('ui.actions.remove')"
    confirm-color="negative"
    @confirm="removeMod"
  >
    <div class="text-h6">{{ form.name }}</div>
    <div class="text-caption">{{ form.path }}</div>
    <p class="text-body2 q-mt-sm">
      {{ $t('ui.actions.conformations.remove_mod') }}
    </p>
  </MessageDialog>

  <!-- Super Delete Mod Confirmation Dialog -->
  <MessageDialog
    v-model="showSuperDeleteDialog"
    :title="$t('mods.actions.delete_mod')"
    icon="delete_forever"
    icon-color="negative"
    :confirm-label="$t('ui.actions.delete')"
    confirm-color="negative"
    @confirm="superDeleteMod"
  >
    <div class="text-h6">{{ form.name }}</div>
    <div class="text-caption">{{ form.path }}</div>
    <p class="text-body2 q-mt-sm">
      {{ $t('ui.actions.conformations.delete_mod') }}
    </p>
  </MessageDialog>
</template>

<script setup lang="ts">
import { ref, watch, computed } from 'vue'
import { Mod, ModInfoGBData } from '@main-types'
import MessageDialog from './MessageDialog.vue'
import { revealItemInDir, openUrl } from '@tauri-apps/plugin-opener'
import { invoke } from '@tauri-apps/api/core'
<<<<<<< HEAD
import { appDataDir, sep } from '@tauri-apps/api/path'
import { DEFAULT_ENGINE } from '@services/dbService'
import { notificationService } from '@services/notificationService'
=======
>>>>>>> c548099f
import ModBanner from '@components/mods/ModBanner.vue'
import { useI18n } from 'vue-i18n'

const props = defineProps({
  modelValue: {
    type: Boolean,
    default: false,
  },
  mod: {
    type: Object as () => Mod | null,
    default: null,
  },
})

const emit = defineEmits([
  'update:modelValue',
  'save',
  'change-folder',
  'select-executable',
  'delete-mod',
  'super-delete-mod',
])

<<<<<<< HEAD
const engine = ref({
  engine_type: 'unknown',
  engine_name: '',
  engine_icon: '',
  mods_folder: false,
  mods_folder_path: '',
})

=======
>>>>>>> c548099f
const { t } = useI18n()

const form = ref<Mod>({
  id: '',
  name: '',
  path: '',
  executable_path: '',
  icon_data: '',
  display_order: 0,
  banner_data: '',
  logo_data: '',
  version: '',
  engine: engine.value,
  save_terminal_output: false,
})
const bannerFile = ref<File | null>(null)
const bannerPreview = ref<string | null>(null)
const logoFile = ref<File | null>(null)
const logoPreview = ref<string | null>(null)
const engineIconFile = ref<File | null>(null)
const engineIconPreview = ref<string | null>(null)
const iconFile = ref<File | null>(null)
const iconPreview = ref<string | null>(null)

// GameBanana metadata state
const gameBananaInfo = ref<ModInfoGBData | null>(null)
const metadataData = ref<any>(null)
const metadataLoaded = ref(false)
const gamebananaSyncing = ref(false)
const changeBanner = ref(true)
const changeVersion = ref(true)

const engineTypes = [
  { label: 'Not Selected', value: 'unknown' },
  { label: 'Vanilla', value: 'vanilla' },
  { label: 'Psych Engine', value: 'psych' },
  { label: 'Codename Engine', value: 'codename' },
  { label: 'FPS Plus', value: 'fps-plus' },
  { label: 'Kade Engine', value: 'kade' },
  { label: 'Pre-VSlice', value: 'pre-vslice' },
  { label: 'Other', value: 'other' },
]

const logoPositionOptions = [
  {
    label: t('app.modals.mod_settings.appearance.logo_position.bottom_left'),
    value: 'left_bottom',
  },
  {
    label: t('app.modals.mod_settings.appearance.logo_position.middle_left'),
    value: 'left_middle',
  },
  {
    label: t('app.modals.mod_settings.appearance.logo_position.middle'),
    value: 'middle',
  },
]

const showModal = computed({
  get: () => props.modelValue,
  set: value => emit('update:modelValue', value),
})

const logsFolderPath = ref<string>('')

watch(
  () => props.modelValue,
  async newVal => {
    if (newVal && props.mod) {
      logsFolderPath.value =
        (await appDataDir()) + sep() + 'mod_logs' + sep() + form.value.id
    }
  }
)

const modSettingsSections = [
  {
    id: 'general',
    label: t('app.modals.mod_settings.general.label'),
    icon: 'info',
  },
  {
    id: 'location',
    label: t('app.modals.mod_settings.installation.title'),
    icon: 'folder',
  },
  {
    id: 'engine',
    label: t('app.modals.mod_settings.engine.label'),
    icon: 'code',
  },
  {
    id: 'visuals',
    label: t('app.modals.mod_settings.appearance.title'),
    icon: 'palette',
  },
]

const activeSection = ref('general')
const showRemoveDialog = ref(false)
const showSuperDeleteDialog = ref(false)

// Reset form when modal is opened
watch(
  () => props.modelValue,
  async newVal => {
    if (newVal && props.mod) {
      // Clone the mod object to form
      form.value = JSON.parse(JSON.stringify(props.mod))

      // Properly handle engine object - parse if it's a string, otherwise use as-is
      if (props.mod.engine) {
        if (typeof props.mod.engine === 'string') {
          try {
            form.value.engine = JSON.parse(props.mod.engine)
          } catch (e) {
            console.warn('Failed to parse engine string:', e)
            form.value.engine = DEFAULT_ENGINE
          }
        } else {
          form.value.engine = { ...props.mod.engine }
        }
      } else {
        form.value.engine = {
          engine_type: 'unknown',
          engine_name: '',
          engine_icon: '',
          mods_folder: false,
          mods_folder_path: '',
        }
      }

      // Update the engine ref to match the form
      engine.value = {
        engine_type: form.value.engine.engine_type,
        engine_name: form.value.engine.engine_name || '',
        engine_icon: form.value.engine.engine_icon || '',
        mods_folder: form.value.engine.mods_folder,
        mods_folder_path: form.value.engine.mods_folder_path || '',
      }

      // Ensure save_terminal_output defaults to false if not explicitly set to true
      form.value.save_terminal_output = form.value.save_terminal_output === true

      // Initialize preview values with existing data
      bannerPreview.value = form.value.banner_data || null
      logoPreview.value = form.value.logo_data || null
      engineIconPreview.value = form.value.engine?.engine_icon || null
      iconPreview.value = form.value.icon_data || null

      bannerFile.value = null // Clear file input ref
      logoFile.value = null // Clear file input ref
      engineIconFile.value = null // Clear file input ref
      iconFile.value = null // Clear file input ref
      activeSection.value = 'general' // Reset to general tab

      console.info(
        `Form values initialized for mod: ${form.value.id}:`,
        form.value
      )

      // Load metadata for GameBanana info
      await loadMetadataData()
    }
  }
)

// Load metadata and GameBanana info when modal opens
const loadMetadataData = async () => {
  if (!props.mod?.path) return

  try {
    const metadata = await invoke('get_mod_metadata', {
      modPath: props.mod.path,
    })
    metadataData.value = metadata

    // Extract GameBanana info from metadata
    if (
      metadata &&
      typeof metadata === 'object' &&
      (metadata as any).gamebanana
    ) {
      gameBananaInfo.value = (metadata as any).gamebanana
    } else {
      gameBananaInfo.value = null
    }

    metadataLoaded.value = true
  } catch (error) {
    console.warn('Failed to load metadata data:', error)
    metadataLoaded.value = true
  }
}

// Save GameBanana info to metadata
const saveGameBananaMetadata = async () => {
  if (!props.mod?.path || !metadataData.value) return

  try {
    const updatedMetadata = { ...metadataData.value }

    if (gameBananaInfo.value) {
      updatedMetadata.gamebanana = gameBananaInfo.value
    } else {
      delete updatedMetadata.gamebanana
    }

    await invoke('save_mod_metadata', {
      modPath: props.mod.path,
      metadata: updatedMetadata,
    })
  } catch (error) {
    console.warn('Failed to save GameBanana metadata:', error)
  }
}

const handleBannerFileChange = (file: File | null) => {
  bannerFile.value = file // Store the file reference
  if (file) {
    const reader = new FileReader()
    reader.onload = e => {
      bannerPreview.value = e.target?.result as string
    }
    reader.readAsDataURL(file)
  } else {
    bannerPreview.value = null
    // If file is cleared, explicitly set form data to undefined for save logic
    form.value.banner_data = undefined
  }
}

const handleLogoFileChange = (file: File | null) => {
  logoFile.value = file // Store the file reference
  if (file) {
    const reader = new FileReader()
    reader.onload = e => {
      logoPreview.value = e.target?.result as string
    }
    reader.readAsDataURL(file)
  } else {
    logoPreview.value = null
  }
}

const handleEngineIconFileChange = (file: File | null) => {
  engineIconFile.value = file // Store the file reference
  if (file) {
    const reader = new FileReader()
    reader.onload = e => {
      engineIconPreview.value = e.target?.result as string
    }
    reader.readAsDataURL(file)
  } else {
    engineIconPreview.value = null
    // Don't clear form.value.engine.engine_icon here, handle removal in removeEngineIcon or save()
  }
}

const handleIconFileChange = (file: File | null) => {
  iconFile.value = file // Store the file reference
  if (file) {
    const reader = new FileReader()
    reader.onload = e => {
      iconPreview.value = e.target?.result as string
    }
    reader.readAsDataURL(file)
  } else {
    iconPreview.value = null
    // If file is cleared, explicitly set form data to undefined for save logic
    form.value.icon_data = undefined
  }
}

const removeLogo = () => {
  form.value.logo_data = null
  logoPreview.value = null
  logoFile.value = null // Clear the file input ref
}

const removeBanner = () => {
  form.value.banner_data = undefined
  bannerPreview.value = null
  bannerFile.value = null // Clear the file input ref
}

const removeEngineIcon = () => {
  if (form.value.engine) {
    form.value.engine.engine_icon = ''
  }
  engineIconPreview.value = null
  engineIconFile.value = null // Clear the file input ref
}

const removeIcon = () => {
  form.value.icon_data = undefined
  iconPreview.value = null
  iconFile.value = null // Clear the file input ref
}

const removeMod = () => {
  console.log('Removing mod:', form.value.name)
  // Close the dialog
  showRemoveDialog.value = false
  // Close the settings modal
  showModal.value = false
  // Emit the event to the parent component to handle the actual deletion
  emit('delete-mod', props.mod?.id)
}

const superDeleteMod = () => {
  console.log('Super deleting mod:', form.value.name)
  // Close the dialog
  showSuperDeleteDialog.value = false
  // Close the settings modal
  showModal.value = false
  // Emit the event to the parent component to handle the actual deletion
  emit('super-delete-mod', props.mod?.id)
}

const updateGameBananaUrl = (url: string | number | null) => {
  const urlString = url?.toString() || ''
  if (!gameBananaInfo.value) {
    gameBananaInfo.value = {
      id: parseInt(urlString.split('/').pop() || '0') || 0,
      url: urlString,
      model_type: formatGameBananaModelType(urlString.split('/')[3] || 'mods'),
    }
    console.log('Initialized GameBanana info:', gameBananaInfo.value)
  } else {
    gameBananaInfo.value = {
      id: parseInt(urlString.split('/').pop() || '0') || 0,
      url: urlString,
      model_type: formatGameBananaModelType(urlString.split('/')[3] || 'mods'),
    }
    console.log('Updated GameBanana info:', gameBananaInfo.value)
  }
}

const formatGameBananaModelType = (modelType: string) => {
  switch (modelType.toLowerCase()) {
    case 'mods':
      return 'Mod'
    case 'wips':
      return 'Wip'
    case 'tools':
      return 'Tool'
    default:
      return 'Mod'
  }
}

const syncWithGameBanana = async () => {
  if (!gameBananaInfo.value || !gameBananaInfo.value.url) {
    console.warn('No GameBanana URL set, cannot sync')
    return
  }
  gamebananaSyncing.value = true
  try {
    const response = await invoke<any>('get_mod_info_command', {
      modId: gameBananaInfo.value.id,
      modelType: gameBananaInfo.value.model_type,
    })

    console.info('GameBanana API response received')

    // Update form with the fetched data
    form.value.name = response?._sName || form.value.name
    form.value.description = response?._sDescription || form.value.description
    if (changeVersion.value) {
      form.value.version = response?._sVersion || form.value.version
    }

    // Handle banner image with better error handling
    if (response?._aPreviewMedia?._aImages?.[0] && changeBanner.value) {
      const bannerImage = response._aPreviewMedia._aImages[0]
      const bannerUrl = `${bannerImage._sBaseUrl}/${bannerImage._sFile}`
      console.info('Constructed banner URL:', bannerUrl)

      // Validate URL before attempting to fetch
      if (bannerUrl && bannerUrl !== 'undefined/undefined') {
        try {
          console.info('Attempting to fetch banner from URL:', bannerUrl)
          const bannerData = await invoke<string>('get_url_as_base64', {
            url: bannerUrl,
          })
          console.info(
            'Successfully fetched banner data, length:',
            bannerData?.length || 0
          )
          if (bannerData) {
            form.value.banner_data = bannerData
            bannerPreview.value = bannerData
          }
        } catch (bannerError) {
          console.error('Failed to fetch banner image:', bannerError)
          console.error('Banner URL that failed:', bannerUrl)
        }
      } else {
        console.warn('Invalid banner URL constructed:', bannerUrl)
      }
    } else {
      console.info('No preview images found in response')
    }

    console.info('GameBanana sync completed successfully')
    gamebananaSyncing.value = false
  } catch (error) {
    console.error('Failed to sync with GameBanana:', error)
    gamebananaSyncing.value = false
  }
}

const handleDeleteLogsClick = async () => {
  try {
    await invoke('clear_all_mod_logs', { id: form.value.id })
    console.info('Mod logs deleted successfully')
  } catch (error) {
    console.error('Failed to delete mod logs:', error)
  }
}

const save = async () => {
  const updatedMod = { ...form.value }

  // Handle Banner Image
  if (bannerPreview.value) {
    updatedMod.banner_data = bannerPreview.value
  }

  // Handle Logo Image
  if (logoPreview.value) {
    updatedMod.logo_data = logoPreview.value
  } else if (logoFile.value === null && form.value.logo_data === null) {
    updatedMod.logo_data = undefined
  }
  // Otherwise preserve existing logo_data

  // Handle Mod Icon Image
  if (iconPreview.value) {
    updatedMod.icon_data = iconPreview.value
  } else if (iconFile.value === null && form.value.icon_data === null) {
    updatedMod.icon_data = undefined
  }
  // Otherwise preserve existing icon_data

  // First, make sure engine object exists
  if (!updatedMod.engine) {
    // Then parse the string to an object
    updatedMod.engine = { ...DEFAULT_ENGINE, ...form.value.engine }
  }

  // Save GameBanana metadata separately
  await saveGameBananaMetadata()

  console.info(
    'MODAL: Emitting save with mod data:',
    JSON.stringify(updatedMod)
  )

  emit('save', updatedMod)
}
const cancel = () => {
  bannerPreview.value = null
  logoPreview.value = null
  bannerFile.value = null
  logoFile.value = null
  engineIconPreview.value = null
  engineIconFile.value = null
  iconPreview.value = null
  iconFile.value = null
}

const handleChangeFolderClick = () => {
  emit('change-folder', (newPath: string) => {
    form.value.path = newPath
  })
}

const handleSelectExecutableClick = () => {
  emit('select-executable', (newExecutablePath: string) => {
    form.value.executable_path = newExecutablePath
  })
}

const handleOpenFileLocationClick = async (path: string) => {
  try {
    await revealItemInDir(path)
  } catch (error) {
    console.error('Failed to open file location:', error)

    notificationService.operationError(
      'Failed to open file location',
      String(error)
    )
  }
}
</script>

<style scoped>
.settings-modal {
  width: 90vw;
  height: 90vh;
  max-width: 90vw;
  max-height: 90vh;
  background-color: var(--theme-solid);
  color: var(--theme-text);
  border: var(--theme-border) 2px solid;
  backdrop-filter: blur(30px);
  scrollbar-width: none;
}

.settings-layout {
  display: flex;
  height: calc(100% - 100px); /* Account for header and footer */
  overflow: hidden;
}

.settings-sidebar {
  width: 200px;
  border-right: 1px solid var(--theme-border);
  overflow-y: auto;
}

.settings-content {
  flex: 1;
  overflow-y: auto;
  padding-right: 8px;
}

.settings-active-item {
  background-color: var(--q-primary);
  color: white;
}

.settings-sidebar .q-icon {
  color: var(--theme-text-secondary);
}

.settings-active-item .q-icon {
  color: white;
}

.banner-upload,
.logo-upload,
.icon-upload {
  display: flex;
  flex-direction: column;
}

.banner-preview img,
.logo-preview img {
  width: 100%;
  height: auto;
  max-height: 150px;
  object-fit: contain;
  border-radius: 4px;
}

.icon-preview img {
  width: 64px;
  height: 64px;
  object-fit: contain;
  border-radius: 4px;
  image-rendering: pixelated;
}

.banner-placeholder,
.logo-placeholder {
  display: flex;
  flex-direction: column;
  align-items: center;
  justify-content: center;
  color: var(--theme-text-secondary);
  border: 1px dashed var(--theme-border);
  border-radius: 4px;
  padding: 16px;
}

.engine-icon-preview img {
  width: 64px;
  height: 64px;
  object-fit: contain;
  border-radius: 4px;
}

.icon-placeholder {
  display: flex;
  flex-direction: column;
  align-items: center;
  justify-content: center;
  color: var(--theme-text-secondary);
  border: 1px dashed var(--theme-border);
  border-radius: 4px;
  padding: 16px;
  width: 64px;
  height: 64px;
}

.q-field :deep(.q-field__label) {
  color: var(--theme-text) !important;
}

.q-field.q-field--outlined :deep(.q-field__control) {
  color: var(--theme-text);
}
:deep(.q-field__native) {
  color: var(--theme-text);
}
:deep(.q-field__messages) {
  color: var(--theme-text-secondary);
}
:deep(.q-checkbox__bg) {
  border-color: var(--theme-border);
  background-color: var(--theme-solid);
}
.list-item {
  background-color: var(--theme-surface);
}
</style><|MERGE_RESOLUTION|>--- conflicted
+++ resolved
@@ -35,6 +35,9 @@
         <q-scroll-area class="settings-content">
           <!-- General Section -->
           <q-card-section v-show="activeSection === 'general'">
+            <div class="text-subtitle1 q-mb-md">
+              {{ $t('app.modals.mod_settings.general.title') }}
+            </div>
             <div class="text-subtitle1 q-mb-md">
               {{ $t('app.modals.mod_settings.general.title') }}
             </div>
@@ -75,6 +78,9 @@
                   name="M24,6v10.5h-1.5v3h-1.5v1.5h-1.5v1.5h-3v1.5H6v-1.5h-3v-1.5h-1.5v-1.5H0v-4.5h9v-1.5h4.5v-1.5h1.5v-4.5h1.5V3h-1.5V0h4.5v3h1.5v1.5h1.5v1.5h1.5Z"
                   size="sm"
                   class="q-mr-sm"
+                />{{
+                  $t('app.modals.mod_settings.general.gamebanana_info')
+                }}
                 />{{ $t('app.modals.mod_settings.general.gamebanana_info') }}
               </div>
               <q-input
@@ -139,6 +145,11 @@
                       'app.modals.mod_settings.general.gamebanana_sync_description'
                     )
                   }}
+                  {{
+                    $t(
+                      'app.modals.mod_settings.general.gamebanana_sync_description'
+                    )
+                  }}
                 </div>
               </div>
             </div>
@@ -146,6 +157,9 @@
 
           <!-- Location Section -->
           <q-card-section v-show="activeSection === 'location'">
+            <div class="text-subtitle1 q-mb-md">
+              {{ $t('app.modals.mod_settings.installation.title') }}
+            </div>
             <div class="text-subtitle1 q-mb-md">
               {{ $t('app.modals.mod_settings.installation.title') }}
             </div>
@@ -257,7 +271,6 @@
                 </div>
               </div>
             </div>
-<<<<<<< HEAD
             <div class="flex justify-between q-mb-md">
               <q-checkbox
                 v-model="form.save_terminal_output"
@@ -281,12 +294,13 @@
                 />
               </div>
             </div>
-=======
->>>>>>> c548099f
           </q-card-section>
 
           <!-- Engine Section -->
           <q-card-section v-show="activeSection === 'engine'">
+            <div class="text-subtitle1 q-mb-md">
+              {{ $t('app.modals.mod_settings.engine.title') }}
+            </div>
             <div class="text-subtitle1 q-mb-md">
               {{ $t('app.modals.mod_settings.engine.title') }}
             </div>
@@ -319,6 +333,9 @@
             />
 
             <div class="q-mb-md">
+              <div class="text-subtitle2 q-mb-sm">
+                {{ $t('app.modals.mod_settings.engine.engine_icon') }}
+              </div>
               <div class="text-subtitle2 q-mb-sm">
                 {{ $t('app.modals.mod_settings.engine.engine_icon') }}
               </div>
@@ -442,6 +459,59 @@
                   />
                 </div>
               </div>
+            </div>
+            <div class="text-subtitle1 q-mb-md">
+              {{ $t('app.modals.mod_settings.appearance.title') }}
+            </div>
+            <ModBanner
+              :mod="form"
+              :banner-preview="bannerPreview ? bannerPreview : ''"
+              :logo-preview="logoPreview ? logoPreview : ''"
+            />
+
+            <div class="row q-col-gutter-md">
+              <div class="col-12 col-md-4">
+                <div class="icon-upload">
+                  <div class="text-subtitle2 q-mb-sm">
+                    {{ $t('app.modals.mod_settings.appearance.icon') }}
+                  </div>
+                  <q-file
+                    v-model="iconFile"
+                    :label="$t('app.modals.mod_settings.set_icon')"
+                    outlined
+                    accept=".jpg, .jpeg, .png, .webp, .ico"
+                    class="q-mt-sm"
+                    @update:model-value="handleIconFileChange"
+                  >
+                    <template #prepend>
+                      <div class="icon">
+                        <q-icon name="image" />
+                      </div>
+                    </template>
+                    <template #append>
+                      <div class="flex items-center justify-center">
+                        <img
+                          v-if="iconPreview || form.icon_data"
+                          :src="iconPreview || form.icon_data"
+                          width="32"
+                          height="32"
+                        />
+                        <div v-else>
+                          <q-icon name="block" size="32px" />
+                        </div>
+                      </div>
+                    </template>
+                  </q-file>
+                  <q-btn
+                    v-if="iconPreview || form.icon_data"
+                    color="negative"
+                    outline
+                    class="q-mt-sm full-width"
+                    :label="$t('app.modals.mod_settings.remove_icon')"
+                    @click="removeIcon"
+                  />
+                </div>
+              </div>
 
               <div class="col-12 col-md-4">
                 <div class="banner-upload">
@@ -474,6 +544,37 @@
                   />
                 </div>
               </div>
+              <div class="col-12 col-md-4">
+                <div class="banner-upload">
+                  <div class="text-subtitle2 q-mb-sm">
+                    {{ $t('app.modals.mod_settings.appearance.banner') }}
+                  </div>
+                  <q-file
+                    v-model="bannerFile"
+                    :label="$t('app.modals.mod_settings.appearance.set_banner')"
+                    outlined
+                    accept=".jpg, .jpeg, .png"
+                    class="q-mt-sm"
+                    @update:model-value="handleBannerFileChange"
+                  >
+                    <template #prepend>
+                      <div class="icon">
+                        <q-icon name="panorama" />
+                      </div>
+                    </template>
+                  </q-file>
+                  <q-btn
+                    v-if="bannerPreview || form.banner_data"
+                    outline
+                    color="negative"
+                    :label="
+                      $t('app.modals.mod_settings.appearance.remove_banner')
+                    "
+                    class="q-mt-sm full-width"
+                    @click="removeBanner"
+                  />
+                </div>
+              </div>
 
               <div class="col-12 col-md-4">
                 <div class="logo-upload">
@@ -504,7 +605,55 @@
                     class="q-mt-sm full-width"
                     @click="removeLogo"
                   />
-
+                  <div class="col-12 col-md-4">
+                    <div class="logo-upload">
+                      <div class="text-subtitle2 q-mb-sm">
+                        {{ $t('app.modals.mod_settings.appearance.logo') }}
+                      </div>
+                      <q-file
+                        v-model="logoFile"
+                        :label="
+                          $t('app.modals.mod_settings.appearance.set_logo')
+                        "
+                        outlined
+                        accept=".jpg, .jpeg, .png"
+                        class="q-mt-sm"
+                        @update:model-value="handleLogoFileChange"
+                      >
+                        <template #prepend>
+                          <div class="icon">
+                            <q-icon name="image" />
+                          </div>
+                        </template>
+                      </q-file>
+                      <q-btn
+                        v-if="logoPreview || form.logo_data"
+                        outline
+                        color="negative"
+                        :label="
+                          $t('app.modals.mod_settings.appearance.remove_logo')
+                        "
+                        class="q-mt-sm full-width"
+                        @click="removeLogo"
+                      />
+
+                      <q-select
+                        v-if="logoPreview || form.logo_data"
+                        v-model="form.logo_position"
+                        :options="logoPositionOptions"
+                        :label="
+                          $t('app.modals.mod_settings.appearance.logo_position')
+                        "
+                        popup-content-class="phantom-font"
+                        popup-content-style="background-color: var(--theme-solid); color: var(--theme-text);"
+                        outlined
+                        class="q-mt-md phantom-font selector"
+                        emit-value
+                        map-options
+                        hint="Position of the logo in the banner"
+                      />
+                    </div>
+                  </div>
                   <q-select
                     v-if="logoPreview || form.logo_data"
                     v-model="form.logo_position"
@@ -526,7 +675,6 @@
           </q-card-section>
         </q-scroll-area>
       </div>
-
       <q-card-actions align="right">
         <q-btn
           v-close-popup
@@ -560,6 +708,7 @@
     <div class="text-caption">{{ form.path }}</div>
     <p class="text-body2 q-mt-sm">
       {{ $t('ui.actions.conformations.remove_mod') }}
+      {{ $t('ui.actions.conformations.remove_mod') }}
     </p>
   </MessageDialog>
 
@@ -577,6 +726,7 @@
     <div class="text-caption">{{ form.path }}</div>
     <p class="text-body2 q-mt-sm">
       {{ $t('ui.actions.conformations.delete_mod') }}
+      {{ $t('ui.actions.conformations.delete_mod') }}
     </p>
   </MessageDialog>
 </template>
@@ -587,12 +737,9 @@
 import MessageDialog from './MessageDialog.vue'
 import { revealItemInDir, openUrl } from '@tauri-apps/plugin-opener'
 import { invoke } from '@tauri-apps/api/core'
-<<<<<<< HEAD
 import { appDataDir, sep } from '@tauri-apps/api/path'
 import { DEFAULT_ENGINE } from '@services/dbService'
 import { notificationService } from '@services/notificationService'
-=======
->>>>>>> c548099f
 import ModBanner from '@components/mods/ModBanner.vue'
 import { useI18n } from 'vue-i18n'
 
@@ -616,7 +763,6 @@
   'super-delete-mod',
 ])
 
-<<<<<<< HEAD
 const engine = ref({
   engine_type: 'unknown',
   engine_name: '',
@@ -625,8 +771,6 @@
   mods_folder_path: '',
 })
 
-=======
->>>>>>> c548099f
 const { t } = useI18n()
 
 const form = ref<Mod>({
@@ -683,6 +827,18 @@
     label: t('app.modals.mod_settings.appearance.logo_position.middle'),
     value: 'middle',
   },
+  {
+    label: t('app.modals.mod_settings.appearance.logo_position.bottom_left'),
+    value: 'left_bottom',
+  },
+  {
+    label: t('app.modals.mod_settings.appearance.logo_position.middle_left'),
+    value: 'left_middle',
+  },
+  {
+    label: t('app.modals.mod_settings.appearance.logo_position.middle'),
+    value: 'middle',
+  },
 ]
 
 const showModal = computed({
@@ -703,6 +859,26 @@
 )
 
 const modSettingsSections = [
+  {
+    id: 'general',
+    label: t('app.modals.mod_settings.general.label'),
+    icon: 'info',
+  },
+  {
+    id: 'location',
+    label: t('app.modals.mod_settings.installation.title'),
+    icon: 'folder',
+  },
+  {
+    id: 'engine',
+    label: t('app.modals.mod_settings.engine.label'),
+    icon: 'code',
+  },
+  {
+    id: 'visuals',
+    label: t('app.modals.mod_settings.appearance.title'),
+    icon: 'palette',
+  },
   {
     id: 'general',
     label: t('app.modals.mod_settings.general.label'),

<template>
  <div>
    <q-scroll-area style="height: 100%">
      <q-list padding class="phantom-font" style="color: var(--theme-text)">
        <q-item-label
          header
          class="flex justify-between items-center"
          style="color: var(--theme-text-secondary)"
          :class="{ 'compact-mode': compactMode }"
        >
          <div v-if="!compactMode">Mods</div>
          <div class="flex items-center">
            <div class="flex sticky">
              <q-btn
                flat
                round
                dense
                icon="settings"
                class="q-mr-xs"
                style="color: var(--theme-text-secondary)"
                @click="$emit('open-settings')"
              >
                <q-tooltip
                  anchor="bottom middle"
                  :offset="[0, 10]"
                  class="phantom-font"
                >
                  Settings
                </q-tooltip>
              </q-btn>
              <q-btn
                flat
                round
                dense
                icon="add_circle_outline"
                class="q-mr-xs"
                style="color: var(--theme-text-secondary)"
                @click="$emit('add-mod')"
              >
                <q-tooltip
                  anchor="bottom middle"
                  :offset="[0, 10]"
                  class="phantom-font"
                >
                  Add Mod
                </q-tooltip>
              </q-btn>
              <q-btn
                flat
                round
                dense
                icon="dashboard_customize"
                class="q-mr-xs"
                tooltip="Import Folder of Mods"
                style="color: var(--theme-text-secondary)"
                @click="$emit('add-mods-folder')"
              >
                <q-tooltip
                  anchor="bottom middle"
                  :offset="[0, 10]"
                  class="phantom-font"
                >
                  Bulk Add Mods
                </q-tooltip>
              </q-btn>
              <q-btn
                v-if="sortBy === 'default' && !searchQuery.trim()"
                flat
                round
                dense
                icon="create_new_folder"
                class="q-mr-xs"
                tooltip="Create Folder"
                style="color: var(--theme-text-secondary)"
                @click="showCreateFolderDialog = true"
              >
                <q-tooltip
                  anchor="bottom middle"
                  :offset="[0, 10]"
                  class="phantom-font"
                >
                  Create Folder
                </q-tooltip>
              </q-btn>
            </div>
          </div>
          <q-input
            v-if="!compactMode"
            v-model="searchQuery"
            dense
            placeholder="Search mods"
            class="search-input full-width"
            rounded
          >
            <template #prepend>
              <q-icon name="search" color="var(--theme-text-secondary)" />
            </template>
          </q-input>
        </q-item-label>

        <!-- Home button -->
        <q-item
          v-ripple
          clickable
          dense
          class="home-button q-my-sm"
          :active="activePage === 'home'"
          active-class="active-home"
<<<<<<< HEAD
          :class="{
            'compact-mode': compactMode
          }"
=======
          @click="$emit('go-home')"
>>>>>>> a3dfd155
        >
          <q-item-section avatar>
            <q-icon name="home" style="margin-left: 4px" />
          </q-item-section>
          <q-item-section>Home</q-item-section>
        </q-item>

        <!-- Downloading mods section -->
        <template v-if="Object.keys(downloadingMods).length > 0">
          <q-item-label
            v-if="!compactMode"
            header
            style="color: var(--theme-text-secondary)"
          >
            Downloading
          </q-item-label>
          <q-separator v-else spaced />

          <DownloadListItem
            v-for="[id, download] in Object.entries(downloadingMods)"
            :key="id"
            :download="download"
            :compact-mode="compactMode"
          />

          <q-separator v-if="!compactMode" spaced />
        </template>

        <!-- Search results when search is active -->
        <template v-if="searchQuery.trim() !== ''">
          <q-item-label header style="color: var(--theme-text-secondary)">
            Search Results
          </q-item-label>

          <!-- Display search results -->
          <div v-if="filteredMods.length > 0">
            <ModListItem
              v-for="mod in filteredMods"
              :key="mod.id"
              :mod="mod"
              :is-active="selectedModId === mod.id"
              :compact-mode="compactMode"
              @select-mod="$emit('select-mod', mod)"
              @delete-mod="confirmDelete(mod)"
              @super-delete-mod="confirmSuperDelete(mod)"
              @open-mod-settings="openModSettings"
              @launch-mod="$emit('launch-mod', $event)"
              @open-mod-folder="$emit('open-mod-folder', mod)"
            />
          </div>

          <!-- No results message -->
          <q-item v-else>
            <q-item-section>
              <q-item-label caption style="color: var(--theme-text-secondary)">
                No mods found matching "{{ searchQuery }}"
              </q-item-label>
            </q-item-section>
          </q-item>
        </template>

        <!-- Installed mods list - show only when not searching -->
        <template v-else>
          <q-item-label
            v-if="!compactMode"
            header
            style="color: var(--theme-text-secondary)"
            class="cursor-pointer"
            @click="showSortMenu"
          >
            {{ sortHeaderText }} <q-icon name="arrow_drop_down" />
          </q-item-label>
          <q-separator v-else spaced />

          <!-- Show a regular list (non-draggable) when sorting is applied -->
          <template v-if="sortBy !== 'default'">
            <ModListItem
              v-for="item in sortedDisplayItems"
              :key="item.id"
              :mod="item.data as Mod"
              :is-active="selectedModId === item.data.id"
              :compact-mode="compactMode"
              @select-mod="$emit('select-mod', item.data as Mod)"
              @delete-mod="confirmDelete(item.data as Mod)"
              @super-delete-mod="confirmSuperDelete(item.data as Mod)"
              @open-mod-settings="openModSettings"
              @launch-mod="$emit('launch-mod', $event)"
              @open-mod-folder="$emit('open-mod-folder', item.data as Mod)"
            />
          </template>

          <!-- Use draggable when no sorting is applied -->
          <draggable
            v-else
            v-model="displayItems"
            group="mods"
            item-key="id"
            class="full-width"
            ghost-class="sortable-ghost"
            chosen-class="sortable-chosen"
            drag-class="sortable-drag"
            :force-fallback="true"
            :delay="100"
            @end="onDragEnd"
            @start="onDragStart"
          >
            <template #item="{ element: item }">
              <div>
                <!-- Show folder if it's a folder type -->
                <FolderListItem
                  v-if="item.type === 'folder'"
                  :folder="item.data"
                  :all-mods="mods"
                  :selected-mod-id="selectedModId"
                  :compact-mode="compactMode"
                  @select-mod="$emit('select-mod', $event)"
                  @delete-mod="confirmDelete($event)"
                  @delete-folder="confirmDeleteFolder(item.data)"
                  @update-folder-mods="handleFolderModsUpdate"
                  @reorder-folder-mods="handleFolderModsReorder"
                  @open-mod-settings="openModSettings"
                  @edit-folder="editFolder"
                  @launch-mod="$emit('launch-mod', $event)"
                />

                <!-- Show mod if it's not in any folder and is a mod type -->
                <ModListItem
                  v-else-if="
                    item.type === 'mod' && !isModInFolder(item.data.id)
                  "
                  :mod="item.data"
                  :is-active="selectedModId === item.data.id"
                  :compact-mode="compactMode"
                  @select-mod="$emit('select-mod', item.data)"
                  @delete-mod="confirmDelete(item.data)"
                  @super-delete-mod="confirmSuperDelete(item.data)"
                  @open-mod-settings="openModSettings"
                  @launch-mod="$emit('launch-mod', $event)"
                  @open-mod-folder="$emit('open-mod-folder', item.data as Mod)"
                />
              </div>
            </template>
          </draggable>

          <!-- Empty state when no mods -->
          <q-item v-if="mods.length === 0 || displayItems.length === 0">
            <q-item-section>
              <q-item-label caption style="color: var(--theme-text-secondary)">
                No mods added. Click the + button to add a mod folder.
              </q-item-label>
            </q-item-section>
          </q-item>
        </template>
      </q-list>
    </q-scroll-area>
    <!-- Delete mod confirmation dialog -->
    <MessageDialog
      v-if="modToDelete"
      v-model="showDeleteDialog"
      title="Remove Mod"
      icon="warning"
      icon-color="negative"
      confirm-label="Delete"
      confirm-color="negative"
      @confirm="deleteMod"
    >
      <div class="text-h6">{{ modToDelete?.name }}</div>
      <div class="text-caption">{{ modToDelete?.path }}</div>
      <p class="text-body2 q-mt-sm">
        Are you sure you want to remove this mod from Fridaylight? The mod files
        will remain on your system.
      </p>
    </MessageDialog>

    <!-- Delete folder confirmation dialog -->
    <MessageDialog
      v-if="folderToDelete"
      v-model="showDeleteFolderDialog"
      title="Delete Folder"
      icon="warning"
      icon-color="negative"
      confirm-label="Delete"
      confirm-color="negative"
      @confirm="deleteFolder"
    >
      <div class="text-h6">{{ folderToDelete?.name }}</div>
      <p class="text-body2 q-mt-sm">
        This will only delete the folder. The mods inside will not be deleted
        but will return to the main mod list.
      </p>
    </MessageDialog>

    <!-- Super Delete mod confirmation dialog -->
    <MessageDialog
      v-if="modToSuperDelete"
      v-model="showSuperDeleteDialog"
      title="Delete Mod"
      icon="delete_forever"
      icon-color="negative"
      confirm-label="Super Delete"
      confirm-color="negative"
      @confirm="superDeleteMod"
    >
      <div class="text-h6">{{ modToSuperDelete?.name }}</div>
      <div class="text-caption">{{ modToSuperDelete?.path }}</div>
      <p class="text-body2 q-mt-sm">
        This will PERMANENTLY DELETE the mod folder and all its contents from
        your computer. This action cannot be undone!
      </p>
    </MessageDialog>

    <!-- Create Folder Modal -->
    <CreateFolderModal
      v-model="showCreateFolderDialog"
      @create-folder="handleCreateFolder"
    />

    <!-- Edit Folder Modal -->
    <EditFolderModal
      v-model="showEditFolderDialog"
      :folder="folderToEdit"
      @save-folder="handleSaveFolder"
    />
  </div>
</template>

<script setup lang="ts">
import { ref, watch, computed } from 'vue'
import { downloadingMods } from '@stores/downloadState'
import draggable from 'vuedraggable'
import ModListItem from '@mods/list/ModListItem.vue'
import FolderListItem from '@mods/list/FolderListItem.vue'
import DownloadListItem from '@mods/list/DownloadListItem.vue'
import CreateFolderModal from '@modals/CreateFolderModal.vue'
import EditFolderModal from '@modals/EditFolderModal.vue'
import MessageDialog from '@modals/MessageDialog.vue'
import { Mod, Folder, DisplayItem } from '@main-types'
import { v4 as uuidv4 } from 'uuid'

const props = defineProps({
  mods: {
    type: Array as () => Mod[],
    required: true,
  },
  folders: {
    type: Array as () => Folder[],
    default: () => [],
  },
  selectedModId: {
    type: String,
    default: '',
  },
  compactMode: {
    type: Boolean,
    default: false,
  },
  activePage: {
    type: String,
    default: 'mods',
  },
})

const emit = defineEmits([
  'select-mod',
  'add-mod',
  'add-mods-folder',
  'delete-mod',
  'delete-folder',
  'open-settings',
  'reorder-items',
  'update-folder',
  'update-mod',
  'reorder-folder-mods',
  'open-mod-settings',
  'launch-mod',
  'super-delete-mod',
  'open-mod-folder',
  'go-home',
])
// Create a local reactive copy of the mods array for reordering
const modsList = ref<Mod[]>([])
const foldersList = ref<Folder[]>([])
const displayItems = ref<DisplayItem[]>([])
const searchQuery = ref('')

// Create folder dialog state
const showCreateFolderDialog = ref(false)
const showEditFolderDialog = ref(false)
const folderToEdit = ref<Folder | null>(null)

// Sorting state
const sortBy = ref('default')
const sortDirection = ref('asc')
const sortHeaderText = computed(() => {
  switch (sortBy.value) {
    case 'name':
      return 'Name'
    case 'date_added':
      return 'Date Added'
    case 'last_played':
      return 'Last Played'
    default:
      return 'Installed'
  }
})

// Show sort options dropdown
const showSortMenu = (event: MouseEvent) => {
  // Prevent the default click behavior
  event.preventDefault()
  event.stopPropagation()

  // Create options for the context menu
  const sortOptions = [
    {
      icon: 'sort',
      label: 'Default Order',
      action: () => setSortOption('default'),
    },
    {
      icon: 'sort_by_alpha',
      label: 'Sort by Name',
      action: () => setSortOption('name'),
    },
    {
      icon: 'date_range',
      label: 'Sort by Date Added',
      action: () => setSortOption('date_added'),
    },
    {
      icon: 'play_circle',
      label: 'Sort by Last Played',
      action: () => setSortOption('last_played'),
    },
    { separator: true },
    {
      icon: sortDirection.value === 'asc' ? 'arrow_upward' : 'arrow_downward',
      label: sortDirection.value === 'asc' ? 'Ascending' : 'Descending',
      action: () => toggleSortDirection(),
    },
  ]

  // Create and dispatch the context menu event
  const customEvent = new CustomEvent('show-context-menu', {
    detail: {
      position: { x: event.clientX, y: event.clientY },
      options: sortOptions,
    },
    bubbles: true,
  })

  if (event.target) {
    event.target.dispatchEvent(customEvent)
  } else {
    document.dispatchEvent(customEvent)
  }
}

// Set the sort option
const setSortOption = (option: string) => {
  sortBy.value = option
  // Reset to default order when selecting default
  if (option === 'default') {
    updateDisplayItems()
  }
}

// Toggle sort direction between ascending and descending
const toggleSortDirection = () => {
  sortDirection.value = sortDirection.value === 'asc' ? 'desc' : 'asc'
}

const sortedDisplayItems = computed(() => {
  if (sortBy.value === 'default') {
    return displayItems.value
  }

  // Filter out only mods (we don't sort folders)
  const onlyMods = displayItems.value.filter(item => item.type === 'mod')

  // Sort the mods based on the selected criteria
  const sortedMods = [...onlyMods].sort((a, b) => {
    let comparison = 0

    if (sortBy.value === 'name') {
      // Sort by name (alphabetically)
      comparison = a.data.name.localeCompare(b.data.name)
    } else if (sortBy.value === 'date_added') {
      // Sort by date_added (if available, otherwise by ID which is usually chronological)
      // Type casting to ensure TypeScript knows we're only dealing with mod data
      const modA = a.data as Mod
      const modB = b.data as Mod
      const dateA = modA.date_added ? modA.date_added : 0
      const dateB = modB.date_added ? modB.date_added : 0
      // Default sort should be newest first (descending), so we use B - A
      comparison = dateB - dateA
    } else if (sortBy.value === 'last_played') {
      // Sort by last_played timestamp (if available)
      const modA = a.data as Mod
      const modB = b.data as Mod
      const lastPlayedA = modA.last_played ? modA.last_played : 0
      const lastPlayedB = modB.last_played ? modB.last_played : 0
      // Default sort should be most recently played first (descending), so we use B - A
      comparison = lastPlayedB - lastPlayedA
    }
    // For date_added and last_played, we've already set the default comparison to be newest/most recent first
    // So we invert the sort direction logic for those fields
    if (sortBy.value === 'date_added' || sortBy.value === 'last_played') {
      return sortDirection.value === 'desc' ? comparison : -comparison
    } else {
      // For other fields like name, use the normal sort direction
      return sortDirection.value === 'asc' ? comparison : -comparison
    }
  })

  return sortedMods
})

// Get all mods, including those in folders
const getAllMods = () => {
  return modsList.value
}

// Filter mods based on search query
const filteredMods = computed(() => {
  if (!searchQuery.value.trim()) {
    return getAllMods()
  }

  const query = searchQuery.value.toLowerCase().trim()
  return getAllMods().filter(
    mod =>
      mod.name.toLowerCase().includes(query) ||
      (mod.description && mod.description.toLowerCase().includes(query))
  )
})

// Initialize modsList and foldersList when component is first created
watch(
  () => props.mods,
  newMods => {
    if (newMods && newMods.length > 0) {
      console.log(
        'ModList received new mods from parent with display_order:',
        newMods.map(mod => ({
          name: mod.name,
          display_order: mod.display_order,
        }))
      )

      // Ensure each mod has a valid display_order
      const modsWithValidOrder = newMods.map(mod => {
        // If display_order is undefined, null, or the problematic value 9999
        if (
          mod.display_order === undefined ||
          mod.display_order === null ||
          mod.display_order === 9999
        ) {
          // Create a new mod with display_order set to a valid number
          // Use the index in the array as a fallback
          const index = newMods.findIndex(m => m.id === mod.id)
          return { ...mod, display_order: index >= 0 ? index : 0 }
        }
        return mod
      })

      modsList.value = [...modsWithValidOrder]
    }
  },
  { immediate: true, deep: true }
)

watch(
  () => props.folders,
  newFolders => {
    if (newFolders && newFolders.length > 0) {
      console.log(
        'ModList received new folders from parent:',
        newFolders.map(folder => ({
          name: folder.name,
          mods: folder.mods.length,
          display_order: folder.display_order,
        }))
      )

      // Ensure each folder has a valid display_order
      const foldersWithValidOrder = newFolders.map((folder, index) => {
        if (
          folder.display_order === undefined ||
          folder.display_order === null ||
          folder.display_order === 9999
        ) {
          return { ...folder, display_order: index }
        }
        return folder
      })

      foldersList.value = [...foldersWithValidOrder]
    }
  },
  { immediate: true, deep: true }
)

// Determine if a mod is inside any folder using the mod's folder_id
const isModInFolder = (modId: string) => {
  const mod = modsList.value.find(mod => mod.id === modId)
  // Return true only if folder_id exists AND is not null/undefined/empty
  return (
    mod?.folder_id !== undefined &&
    mod?.folder_id !== null &&
    mod?.folder_id !== ''
  )
}

// Update displayItems when mods or folders change
const updateDisplayItems = () => {
  const items: DisplayItem[] = []

  // Add folders and standalone mods
  const allItems = [
    ...foldersList.value.map(folder => ({
      id: folder.id,
      type: 'folder' as const,
      data: folder,
      display_order: folder.display_order || 0, // Ensure display_order is not undefined
    })),
    ...modsList.value
      .filter(mod => !mod.folder_id) // Only include mods not in folders
      .map(mod => ({
        id: mod.id,
        type: 'mod' as const,
        data: mod,
        display_order: mod.display_order || 0, // Ensure display_order is not undefined
      })),
  ]

  // Sort items by display_order
  items.push(...allItems.sort((a, b) => a.display_order - b.display_order))

  displayItems.value = items
}

// Watch for changes in mods and folders to update displayItems
watch(
  [modsList, foldersList],
  () => {
    updateDisplayItems()
  },
  { deep: true, immediate: true }
)

const showDeleteDialog = ref(false)
const showDeleteFolderDialog = ref(false)
const showSuperDeleteDialog = ref(false)
const modToDelete = ref<Mod | null>(null)
const modToSuperDelete = ref<Mod | null>(null)
const folderToDelete = ref<Folder | null>(null)

const confirmDelete = (mod: Mod) => {
  modToDelete.value = mod
  showDeleteDialog.value = true
}

const confirmSuperDelete = (mod: Mod) => {
  modToSuperDelete.value = mod
  showSuperDeleteDialog.value = true
}

const confirmDeleteFolder = (folder: Folder) => {
  folderToDelete.value = folder
  showDeleteFolderDialog.value = true
}

const deleteMod = () => {
  if (modToDelete.value) {
    // Immediately remove the mod from our local arrays to prevent UI ghosting
    modsList.value = modsList.value.filter(
      mod => mod.id !== modToDelete.value?.id
    )

    // Update displayItems to remove this mod
    displayItems.value = displayItems.value.filter(
      item => !(item.type === 'mod' && item.data.id === modToDelete.value?.id)
    )

    // Then emit to parent to handle database deletion
    emit('delete-mod', modToDelete.value.id)
    modToDelete.value = null
  }
}

const superDeleteMod = () => {
  if (modToSuperDelete.value) {
    // Get the ID before deleting the reference
    const modId = modToSuperDelete.value.id

    // We'll start by removing the mod from our local arrays to update the UI
    modsList.value = modsList.value.filter(mod => mod.id !== modId)

    // Update displayItems to remove this mod
    displayItems.value = displayItems.value.filter(
      item => !(item.type === 'mod' && item.data.id === modId)
    )

    // Then emit to parent to handle the super delete (physical file deletion)
    emit('super-delete-mod', modId)

    // Clean up the reference
    modToSuperDelete.value = null
  }
}

// Handle folder creation
const handleCreateFolder = (folderData: { name: string; color: string }) => {
  // Create a new folder object with a unique ID
  const newFolder: Folder = {
    id: uuidv4(),
    name: folderData.name,
    color: folderData.color,
    mods: [],
    display_order: displayItems.value.length, // Add at the end of the list
  }

  // Update our local foldersList
  foldersList.value.push(newFolder)

  // Emit the new folder to the parent component
  emit('update-folder', newFolder)

  // Update display items
  updateDisplayItems()
}

const deleteFolder = () => {
  if (folderToDelete.value) {
    // Immediately remove the folder from our local arrays to prevent UI ghosting
    foldersList.value = foldersList.value.filter(
      folder => folder.id !== folderToDelete.value?.id
    )

    // Update displayItems to remove this folder
    displayItems.value = displayItems.value.filter(
      item =>
        !(item.type === 'folder' && item.data.id === folderToDelete.value?.id)
    )

    // Then emit to parent to handle database deletion
    emit('delete-folder', folderToDelete.value.id)
    folderToDelete.value = null
  }
}

// Function to handle when drag starts
const onDragStart = () => {
  console.log(
    'Drag started, current display items:',
    displayItems.value.map(
      item =>
        `${item.type}:${item.type === 'mod' ? item.data.name : item.data.name}`
    )
  )
}

// Function to handle when drag ends
const onDragEnd = () => {
  console.log(
    'Drag ended, new display items order:',
    displayItems.value.map(
      item =>
        `${item.type}:${item.type === 'mod' ? item.data.name : item.data.name}`
    )
  )

  // Update display_order for all items based on their new position
  const updatedItems = displayItems.value.map((item, index) => {
    // Create a new object to avoid reactivity issues
    const updatedItem = { ...item }

    // Update the display_order in the data object
    if (item.type === 'mod') {
      updatedItem.data = { ...item.data, display_order: index }
    } else if (item.type === 'folder') {
      updatedItem.data = { ...item.data, display_order: index }
    }

    // Update the display_order in the item itself
    updatedItem.display_order = index

    return updatedItem
  })

  // Emit the updated items with their new display orders
  emit('reorder-items', updatedItems)

  console.log('Emitted reordered items with updated display_order values')
}

// Handle updates from the folder when mods are dragged in or out
// Handle reordering of mods within a specific folder
const handleFolderModsReorder = (event: {
  folderId: string
  updatedMods: Mod[]
}) => {
  console.log(
    `Reordering mods within folder ${event.folderId}:`,
    event.updatedMods.map(mod => mod.name)
  )

  // Find the folder
  const folderIndex = foldersList.value.findIndex(
    folder => folder.id === event.folderId
  )
  if (folderIndex === -1) {
    console.error('Could not find folder with ID', event.folderId)
    return
  }

  // Create a new folder object with updated mods array in the desired order
  // Important: preserve all original properties, especially display_order
  const updatedFolder = {
    ...foldersList.value[folderIndex],
    mods: event.updatedMods.map(mod => mod.id),
  }

  // Update all mods with their new display_order_in_folder values (locally)
  event.updatedMods.forEach((mod, index) => {
    // Find the mod in modsList to update it
    const modIndex = modsList.value.findIndex(m => m.id === mod.id)
    if (modIndex !== -1) {
      // Create a new mod object with updated display_order_in_folder
      const updatedMod = {
        ...modsList.value[modIndex],
        display_order_in_folder: index,
      }

      // Update the mod in our array
      modsList.value[modIndex] = updatedMod
    }
  })

  // Update the folder in our array
  foldersList.value[folderIndex] = updatedFolder

  // Emit event to update the folder and all mods in a batch operation
  emit('reorder-folder-mods', {
    folderId: event.folderId,
    updatedMods: event.updatedMods,
  })

  // Update display items
  updateDisplayItems()
}

const handleFolderModsUpdate = (event: {
  folderId: string
  action: 'add' | 'remove'
  modId: string
}) => {
  console.log('Folder mods update:', event)

  // Find the folder that needs to be updated
  const folderIndex = foldersList.value.findIndex(
    folder => folder.id === event.folderId
  )
  if (folderIndex === -1) return

  const folder = { ...foldersList.value[folderIndex] }
  // Find the mod that's being updated
  const modIndex = modsList.value.findIndex(mod => mod.id === event.modId)
  if (modIndex === -1) return
  // Update the folder's mod list based on the action
  if (event.action === 'add') {
    // Only add if it's not already in the folder
    if (!folder.mods.includes(event.modId)) {
      folder.mods.push(event.modId)

      // Get the new display_order_in_folder (use the folder's current mods length as the index)
      const newDisplayOrderInFolder = folder.mods.length - 1

      // Update the mod's folder_id AND display_order_in_folder properties
      const updatedMod = {
        ...modsList.value[modIndex],
        folder_id: event.folderId,
        display_order_in_folder: newDisplayOrderInFolder,
      }
      const newModsList = [...modsList.value]
      newModsList[modIndex] = updatedMod
      modsList.value = newModsList

      // Emit the mod update to the parent component
      emit('update-mod', updatedMod)
    }
  } else if (event.action === 'remove') {
    folder.mods = folder.mods.filter(id => id !== event.modId)

    // Clear both folder_id and display_order_in_folder properties to make it show in the main list again
    const updatedMod = {
      ...modsList.value[modIndex],
      folder_id: null,
      display_order_in_folder: 0,
    }
    const newModsList = [...modsList.value]
    newModsList[modIndex] = updatedMod
    modsList.value = newModsList

    // Emit the mod update to the parent component
    emit('update-mod', updatedMod)
  }

  // Create a new folders array to maintain reactivity
  const updatedFolders = [...foldersList.value]
  updatedFolders[folderIndex] = folder
  foldersList.value = updatedFolders

  // Emit the updated folder to the parent component
  emit('update-folder', folder)

  // Update the display items to reflect the changes
  updateDisplayItems()
}

// Handle saving an edited folder
const handleSaveFolder = (folderData: {
  id: string
  name: string
  color: string
}) => {
  // Find the folder index
  const folderIndex = foldersList.value.findIndex(
    folder => folder.id === folderData.id
  )
  if (folderIndex === -1) return

  // Create an updated folder object while preserving all existing properties
  const updatedFolder = {
    ...foldersList.value[folderIndex],
    name: folderData.name,
    color: folderData.color,
  }

  // Update our local folders list
  const newFoldersList = [...foldersList.value]
  newFoldersList[folderIndex] = updatedFolder
  foldersList.value = newFoldersList

  // Emit the updated folder to the parent component
  emit('update-folder', updatedFolder)

  // Update display items to reflect the changes
  updateDisplayItems()
}

// Handle context menu actions
const openModSettings = (mod: Mod) => {
  // This will forward the mod to the parent component which should handle opening the settings modal
  emit('open-mod-settings', mod)
}

// Handle edit folder action from context menu
const editFolder = (folder: Folder) => {
  // Set the folder to edit and open the edit folder modal
  folderToEdit.value = folder
  showEditFolderDialog.value = true
}
</script>

<style scoped>
.active-mod {
  background-color: var(--theme-surface);
  border-radius: 0 1rem 1rem 0;
}

.default-icon {
  color: var(--theme-text-secondary) !important;
  background-color: transparent;
  border-radius: 4px;
}

/* Target the inner icon within the q-avatar */
.default-icon .q-icon {
  color: var(--theme-text-secondary) !important;
}

.q-avatar img {
  object-fit: contain;
  background-color: transparent;
  image-rendering: pixelated;
  border-radius: 0;
}

.q-item {
  border-radius: 0 1rem 1rem 0;
}

.draggable-item {
  transition: background-color 0.2s ease;
  position: relative;
}

.draggable-item:hover {
  background-color: var(--theme-surface);
}

.draggable-item * {
  user-select: none;
}

.cursor-move {
  cursor: move; /* fallback for older browsers */
  cursor: grab;
}

.cursor-move:active {
  cursor: grabbing;
}

/* Add styles for when an item is being dragged */
.sortable-ghost {
  background-color: var(--theme-surface) !important;
  border-radius: 0 1rem 1rem 0;
  opacity: 0.5;
}

/* Add styles for when an item is being dropped */
.sortable-chosen {
  background-color: var(--theme-surface) !important;
  box-shadow: 0 0 10px var(--theme-border);
}

.delete-btn {
  opacity: 0;
  transition: opacity 0.2s ease;
}

.q-item:hover .delete-btn {
  opacity: 1;
}

.version-text {
  color: var(--theme-text-secondary) !important;
}

.downloading-mod {
  margin-bottom: 8px;
}

.sortable-list {
  background: transparent !important;
}
.q-item__label {
  line-height: 1.2;
}

.compact-mode {
  padding: 4px 12px;
  min-height: 40px;
  position: relative;
  max-width: 60px;
}

.search-input {
  width: 100%;
  margin-top: 16px;
}

.search-input :deep(.q-field__control) {
  background-color: var(--theme-surface);
  border-radius: 1rem;
}

.search-input :deep(.q-field__native) {
  color: var(--theme-text);
}
.search-input :deep(.q-field__marginal) {
  color: var(--theme-text-secondary);
  padding: 0 8px;
}

.home-button {
  margin: 16px 0;
  border-radius: 0 1rem 1rem 0;
  transition: all 0.2s ease;
  background-color: none;
  color: var(--theme-text-secondary);
}

.home-button.compact-mode {
  
}

.active-home {
  background-color: var(--theme-surface);
  border-radius: 0 1rem 1rem 0;
}
</style><|MERGE_RESOLUTION|>--- conflicted
+++ resolved
@@ -106,13 +106,10 @@
           class="home-button q-my-sm"
           :active="activePage === 'home'"
           active-class="active-home"
-<<<<<<< HEAD
           :class="{
             'compact-mode': compactMode
           }"
-=======
-          @click="$emit('go-home')"
->>>>>>> a3dfd155
+
         >
           <q-item-section avatar>
             <q-icon name="home" style="margin-left: 4px" />

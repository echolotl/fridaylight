<template>
  <q-scroll-area class="home-page phantom-font">
    <div class="header">
      <div class="fridaylight-logo"></div>
    </div>
    <div class="best-of-today">
      <div class="bot-header">
        <h6 class="phantom-font-difficulty bot-title">
          <div class="logo-container">
            <svg
              xmlns="http://www.w3.org/2000/svg"
              viewBox="0 0 318 32"
              class="gb-logo"
            >
              <defs>
                <linearGradient id="gradient" x2="0" y2="1">
                  <stop offset="0%" stop-color="var(--stop-color-1)" />
                  <stop offset="100%" stop-color="var(--stop-color-2)" />
                </linearGradient>
              </defs>
              <g shape-rendering="crispEdges">
                <g class="gb-logo2">
                  <polygon
                    points="31 3 30 3 29 3 28 3 27 3 26 3 25 3 24 3 23 3 22 3 21 3 20 3 19 3 18 3 17 3 16 3 15 3 14 3 13 3 12 3 11 3 10 3 9 3 8 3 7 3 6 3 5 3 4 3 3 3 3 4 3 5 3 6 3 7 3 8 3 9 3 10 3 11 3 12 3 13 3 14 3 15 3 16 3 17 3 18 3 19 3 20 3 21 3 22 3 23 3 24 3 25 3 26 3 27 3 28 3 29 4 29 5 29 6 29 7 29 8 29 9 29 10 29 11 29 12 29 13 29 14 29 15 29 16 29 17 29 18 29 19 29 20 29 21 29 22 29 23 29 24 29 25 29 26 29 27 29 28 29 29 29 30 29 31 29 32 29 33 29 33 28 33 27 33 26 33 25 33 24 33 23 33 22 33 21 33 20 33 19 33 18 33 17 33 16 33 15 33 14 33 13 32 13 31 13 30 13 29 13 28 13 27 13 26 13 25 13 24 13 23 13 22 13 21 13 20 13 19 13 19 14 19 15 19 16 19 17 19 18 19 19 20 19 21 19 22 19 23 19 24 19 25 19 26 19 27 19 27 20 27 21 27 22 27 23 26 23 25 23 24 23 23 23 22 23 21 23 20 23 19 23 18 23 17 23 16 23 15 23 14 23 13 23 12 23 11 23 10 23 9 23 9 22 9 21 9 20 9 19 9 18 9 17 9 16 9 15 9 14 9 13 9 12 9 11 9 10 9 9 10 9 11 9 12 9 13 9 14 9 15 9 16 9 17 9 18 9 19 9 20 9 21 9 22 9 23 9 24 9 25 9 26 9 27 9 28 9 29 9 30 9 31 9 32 9 33 9 33 8 33 7 33 6 33 5 33 4 33 3 32 3 31 3"
                  />
                  <path
                    d="M62,3h-28v26h6v-10h18v10h6V3h-2ZM58,10v3h-18v-4h18v1Z"
                  />
                  <polygon
                    points="99 3 98 3 97 3 96 3 95 3 94 3 93 3 92 3 91 3 90 3 89 3 88 3 87 3 86 3 85 3 84 3 83 3 82 3 81 3 80 3 79 3 78 3 77 3 76 3 75 3 74 3 73 3 72 3 71 3 70 3 69 3 68 3 67 3 66 3 65 3 65 4 65 5 65 6 65 7 65 8 65 9 65 10 65 11 65 12 65 13 65 14 65 15 65 16 65 17 65 18 65 19 65 20 65 21 65 22 65 23 65 24 65 25 65 26 65 27 65 28 65 29 66 29 67 29 68 29 69 29 70 29 71 29 71 28 71 27 71 26 71 25 71 24 71 23 71 22 71 21 71 20 71 19 71 18 71 17 71 16 71 15 71 14 71 13 71 12 71 11 71 10 71 9 72 9 73 9 74 9 75 9 76 9 77 9 78 9 79 9 80 9 80 10 80 11 80 12 80 13 80 14 80 15 80 16 80 17 80 18 80 19 80 20 80 21 80 22 80 23 80 24 80 25 80 26 80 27 80 28 80 29 81 29 82 29 83 29 84 29 85 29 86 29 86 28 86 27 86 26 86 25 86 24 86 23 86 22 86 21 86 20 86 19 86 18 86 17 86 16 86 15 86 14 86 13 86 12 86 11 86 10 86 9 87 9 88 9 89 9 90 9 91 9 92 9 93 9 94 9 95 9 95 10 95 11 95 12 95 13 95 14 95 15 95 16 95 17 95 18 95 19 95 20 95 21 95 22 95 23 95 24 95 25 95 26 95 27 95 28 95 29 96 29 97 29 98 29 99 29 100 29 101 29 101 28 101 27 101 26 101 25 101 24 101 23 101 22 101 21 101 20 101 19 101 18 101 17 101 16 101 15 101 14 101 13 101 12 101 11 101 10 101 9 101 8 101 7 101 6 101 5 101 4 101 3 100 3 99 3"
                  />
                  <polygon
                    points="128 3 127 3 126 3 125 3 124 3 123 3 122 3 121 3 120 3 119 3 118 3 117 3 116 3 115 3 114 3 113 3 112 3 111 3 110 3 109 3 108 3 107 3 106 3 105 3 104 3 103 3 102 3 102 4 102 5 102 6 102 7 102 8 102 9 102 10 102 11 102 12 102 13 102 14 102 15 102 16 102 17 102 18 102 19 102 20 102 21 102 22 102 23 102 24 102 25 102 26 102 27 102 28 102 29 103 29 104 29 105 29 106 29 107 29 108 29 109 29 110 29 111 29 112 29 113 29 114 29 115 29 116 29 117 29 118 29 119 29 120 29 121 29 122 29 123 29 124 29 125 29 126 29 127 29 128 29 129 29 130 29 130 28 130 27 130 26 130 25 130 24 130 23 129 23 128 23 127 23 126 23 125 23 124 23 123 23 122 23 121 23 120 23 119 23 118 23 117 23 116 23 115 23 114 23 113 23 112 23 111 23 110 23 109 23 108 23 108 22 108 21 108 20 108 19 109 19 110 19 111 19 112 19 113 19 114 19 115 19 116 19 117 19 118 19 119 19 120 19 121 19 122 19 123 19 124 19 125 19 126 19 127 19 128 19 129 19 130 19 130 18 130 17 130 16 130 15 130 14 130 13 129 13 128 13 127 13 126 13 125 13 124 13 123 13 122 13 121 13 120 13 119 13 118 13 117 13 116 13 115 13 114 13 113 13 112 13 111 13 110 13 109 13 108 13 108 12 108 11 108 10 108 9 109 9 110 9 111 9 112 9 113 9 114 9 115 9 116 9 117 9 118 9 119 9 120 9 121 9 122 9 123 9 124 9 125 9 126 9 127 9 128 9 129 9 130 9 130 8 130 7 130 6 130 5 130 4 130 3 129 3 128 3"
                  />
                  <path
                    d="M191,3h-28v26h6v-10h18v10h6V3h-2ZM187,10v3h-18v-4h18v1Z"
                  />
                  <polygon
                    points="221 3 220 3 219 3 218 3 217 3 216 3 215 3 214 3 213 3 212 3 211 3 210 3 209 3 208 3 207 3 206 3 205 3 204 3 203 3 202 3 201 3 200 3 199 3 198 3 197 3 196 3 195 3 194 3 194 4 194 5 194 6 194 7 194 8 194 9 194 10 194 11 194 12 194 13 194 14 194 15 194 16 194 17 194 18 194 19 194 20 194 21 194 22 194 23 194 24 194 25 194 26 194 27 194 28 194 29 195 29 196 29 197 29 198 29 199 29 200 29 200 28 200 27 200 26 200 25 200 24 200 23 200 22 200 21 200 20 200 19 200 18 200 17 200 16 200 15 200 14 200 13 200 12 200 11 200 10 200 9 201 9 202 9 203 9 204 9 205 9 206 9 207 9 208 9 209 9 210 9 211 9 212 9 213 9 214 9 215 9 216 9 217 9 217 10 217 11 217 12 217 13 217 14 217 15 217 16 217 17 217 18 217 19 217 20 217 21 217 22 217 23 217 24 217 25 217 26 217 27 217 28 217 29 218 29 219 29 220 29 221 29 222 29 223 29 223 28 223 27 223 26 223 25 223 24 223 23 223 22 223 21 223 20 223 19 223 18 223 17 223 16 223 15 223 14 223 13 223 12 223 11 223 10 223 9 223 8 223 7 223 6 223 5 223 4 223 3 222 3 221 3"
                  />
                  <path
                    d="M252,3h-28v26h6v-10h18v10h6V3h-2ZM248,10v3h-18v-4h18v1Z"
                  />
                  <polygon
                    points="282 3 281 3 280 3 279 3 278 3 277 3 276 3 275 3 274 3 273 3 272 3 271 3 270 3 269 3 268 3 267 3 266 3 265 3 264 3 263 3 262 3 261 3 260 3 259 3 258 3 257 3 256 3 255 3 255 4 255 5 255 6 255 7 255 8 255 9 255 10 255 11 255 12 255 13 255 14 255 15 255 16 255 17 255 18 255 19 255 20 255 21 255 22 255 23 255 24 255 25 255 26 255 27 255 28 255 29 256 29 257 29 258 29 259 29 260 29 261 29 261 28 261 27 261 26 261 25 261 24 261 23 261 22 261 21 261 20 261 19 261 18 261 17 261 16 261 15 261 14 261 13 261 12 261 11 261 10 261 9 262 9 263 9 264 9 265 9 266 9 267 9 268 9 269 9 270 9 271 9 272 9 273 9 274 9 275 9 276 9 277 9 278 9 278 10 278 11 278 12 278 13 278 14 278 15 278 16 278 17 278 18 278 19 278 20 278 21 278 22 278 23 278 24 278 25 278 26 278 27 278 28 278 29 279 29 280 29 281 29 282 29 283 29 284 29 284 28 284 27 284 26 284 25 284 24 284 23 284 22 284 21 284 20 284 19 284 18 284 17 284 16 284 15 284 14 284 13 284 12 284 11 284 10 284 9 284 8 284 7 284 6 284 5 284 4 284 3 283 3 282 3"
                  />
                  <path
                    d="M314,3h-29v26h6v-10h18v10h6V3h-1ZM309,10v3h-18v-4h18v1Z"
                  />
                  <path
                    d="M160,13V3h-27v26h29V13h-2ZM156,20v3h-17v-4h17v1ZM139,12v-3h15v4h-15v-1Z"
                  />
                </g>

                <g class="gb-logo1">
                  <polygon
                    points="153 9 152 9 151 9 150 9 149 9 148 9 147 9 146 9 145 9 144 9 143 9 142 9 141 9 140 9 139 9 139 10 139 11 139 12 139 13 140 13 141 13 142 13 143 13 144 13 145 13 146 13 147 13 148 13 149 13 150 13 151 13 152 13 153 13 154 13 154 12 154 11 154 10 154 9 153 9"
                  />
                  <polygon
                    points="186 9 185 9 184 9 183 9 182 9 181 9 180 9 179 9 178 9 177 9 176 9 175 9 174 9 173 9 172 9 171 9 170 9 169 9 169 10 169 11 169 12 169 13 170 13 171 13 172 13 173 13 174 13 175 13 176 13 177 13 178 13 179 13 180 13 181 13 182 13 183 13 184 13 185 13 186 13 187 13 187 12 187 11 187 10 187 9 186 9"
                  />
                  <polygon
                    points="247 9 246 9 245 9 244 9 243 9 242 9 241 9 240 9 239 9 238 9 237 9 236 9 235 9 234 9 233 9 232 9 231 9 230 9 230 10 230 11 230 12 230 13 231 13 232 13 233 13 234 13 235 13 236 13 237 13 238 13 239 13 240 13 241 13 242 13 243 13 244 13 245 13 246 13 247 13 248 13 248 12 248 11 248 10 248 9 247 9"
                  />
                  <polygon
                    points="308 9 307 9 306 9 305 9 304 9 303 9 302 9 301 9 300 9 299 9 298 9 297 9 296 9 295 9 294 9 293 9 292 9 291 9 291 10 291 11 291 12 291 13 292 13 293 13 294 13 295 13 296 13 297 13 298 13 299 13 300 13 301 13 302 13 303 13 304 13 305 13 306 13 307 13 308 13 309 13 309 12 309 11 309 10 309 9 308 9"
                  />
                  <polygon
                    points="155 19 154 19 153 19 152 19 151 19 150 19 149 19 148 19 147 19 146 19 145 19 144 19 143 19 142 19 141 19 140 19 139 19 139 20 139 21 139 22 139 23 140 23 141 23 142 23 143 23 144 23 145 23 146 23 147 23 148 23 149 23 150 23 151 23 152 23 153 23 154 23 155 23 156 23 156 22 156 21 156 20 156 19 155 19"
                  />
                  <g>
                    <polygon
                      class="cls-1"
                      points="56 9 55 9 54 9 53 9 52 9 51 9 50 9 49 9 48 9 47 9 46 9 45 9 44 9 43 9 42 9 41 9 40 9 40 10 40 11 40 12 40 13 41 13 42 13 43 13 44 13 45 13 46 13 47 13 48 13 49 13 50 13 51 13 52 13 53 13 54 13 55 13 56 13 57 13 58 13 58 12 58 11 58 10 58 9 57 9 56 9"
                    />
                    <path
                      class="cls-1"
                      d="M317,0H0v32h43v-10h12v10h19V12h3v20h12V12h3v20h80v-10h12v10h19V12h11v20h19v-10h12v10h19V12h11v20h19v-10h12v10h12V0h-1ZM33,4v5H9v14h18v-4h-8v-6h14v16H3V3h30v1ZM64,4v25h-6v-10h-18v10h-6V3h30v1ZM101,4v25h-6V9h-9v20h-6V9h-9v20h-6V3h36v1ZM130,4v5h-22v4h22v6h-22v4h22v6h-28V3h28v1ZM162,14v15h-29V3h27v10h2v1ZM193,4v25h-6v-10h-18v10h-6V3h30v1ZM223,4v25h-6V9h-17v20h-6V3h29v1ZM254,4v25h-6v-10h-18v10h-6V3h30v1ZM284,4v25h-6V9h-17v20h-6V3h29v1ZM315,4v25h-6v-10h-18v10h-6V3h30v1Z"
                    />
                  </g>
                </g>
              </g>
            </svg>
          </div>
          <span>Best of Today</span>
        </h6>
        <q-btn
          flat
          dense
          icon="open_in_new"
          class="phantom-font"
          label="Open
          Gamebanana"
          @click="openGamebanana"
        >
        </q-btn>
      </div>
      <div class="featured-mods-section">
        <div class="mod-card-container">
          <ModCard
            v-for="mod in featuredMods"
            :key="mod.id"
            :mod="mod"
            @download="downloadMod(mod)"
            @show-details="openModDetails(mod.id, mod.model_name)"
          />
        </div>
      </div>
    </div>
    <div class="main-content">
      <div class="hop-back-in">
        <h6 class="phantom-font-difficulty">
          Recently Played
          <hr />
        </h6>
        <div class="mod-card-container">
          <div v-if="isLoadingInstalled" class="loading-state">
            <q-spinner color="primary" size="2rem" />
            <p>Loading recently played mods...</p>
          </div>
          <p v-else-if="recentlyPlayedMods.length === 0" class="no-mods">
            No recently played mods.
          </p>
          <InstalledModCard
            v-for="mod in recentlyPlayedMods"
            v-else
            :key="mod.id"
            :mod="mod"
            @play="playMod"
            @configure="configureMod"
            @show-details="selectMod"
          />
        </div>
      </div>
      <div class="all-mods">
        <h6 class="phantom-font-difficulty all-mods-header">
          All Mods
          <q-btn
            flat
            dense
            icon="sort"
            class="phantom-font"
            :label="`Sort by ${sortHeaderText}`"
            @click="showSortMenu"
          ></q-btn>
        </h6>
        <hr />
        <div class="mod-card-container">
          <div v-if="isLoadingInstalled" class="loading-state">
            <q-spinner color="primary" size="2rem" />
            <p>Loading installed mods...</p>
          </div>
          <p v-else-if="installedMods.length === 0" class="no-mods">
            No mods installed yet.
          </p>
          <InstalledModCard
            v-for="mod in sortedInstalledMods"
            v-else
            :key="mod.id"
            :mod="mod"
            @play="playMod"
            @configure="configureMod"
            @show-details="selectMod"
          />
        </div>
      </div>
    </div>
  </q-scroll-area>
  <!-- Mod Details Modal -->
  <ModDetailsModal
    :mod-id="selectedModId"
    :model-type="currentModelType"
    :is-open="isModDetailsModalOpen"
    @update:is-open="isModDetailsModalOpen = $event"
    @download="downloadMod"
  />

  <!-- Download File Selector Dialog -->
  <DownloadFileSelector
    v-model="showFileSelector"
    :files="downloadFiles"
    :mod-name="currentDownloadMod?.name || ''"
    :alternate-file-sources="alternateFileSources"
    @select="onFileSelected"
    @cancel="cancelDownload"
  />

  <!-- Engine Selection Dialog for Modpacks -->
  <EngineSelectionDialog
    v-model="showEngineSelectDialog"
    :compatible-engines="currentModpackInfo?.compatibleEngines || []"
    :engine-type="currentModpackInfo?.type || undefined"
    :mod-name="currentModpackInfo?.mod?.name || ''"
    @select="onEngineSelected"
    @cancel="cancelDownload"
  />

  <!-- Custom URL Download Modal -->
  <CustomUrlDownloadModal
    v-model="showCustomUrlModal"
    @submit="onCustomUrlSubmit"
    @cancel="showCustomUrlModal = false"
  />

  <!-- Mod Type Selection Modal -->
  <ModTypeSelectionModal
    v-model="showModTypeModal"
    :mod-data="customModData"
    @submit="onModTypeSubmit"
    @back="
      showModTypeModal =
        false && customModData?.isCustomUrl
          ? (showCustomUrlModal = true)
          : false
    "
    @cancel="handleModTypeCancel"
  />

  <!-- Folder Exists Confirmation Dialog -->
  <MessageDialog
    v-model="showFolderExistsDialog"
    title="Folder Already Exists"
    icon="warning"
    icon-color="warning"
    confirm-label="Download Anyway"
    confirm-color="primary"
    @confirm="continueFolderExistsDownload"
    @cancel="cancelDownload"
  >
    <div class="text-h6">{{ folderExistsModName }}</div>
    <p class="text-body1 q-mt-sm">
      The mod folder already exists in your mods directory.
    </p>
    <p class="text-body2 q-mt-sm">
      This mod has already been downloaded with Fridaylight. Downloading again
      will download it into a separate instance. Would you like to continue?
    </p>
  </MessageDialog>
</template>

<script setup lang="ts">
<<<<<<< HEAD
import { ref, onMounted, computed } from 'vue'
import { invoke } from '@tauri-apps/api/core'
import { GameBananaMod, Mod } from '../../types'
import {
  gamebananaService,
  type ModpackInfo,
} from '@services/gamebananaService'
import { DatabaseService } from '@services/dbService'

import ModCard from '../common/ModCard.vue'
import InstalledModCard from '../common/InstalledModCard.vue'
import ModDetailsModal from '@modals/ModDetailsModal.vue'
import DownloadFileSelector from '@modals/DownloadFileSelector.vue'
import EngineSelectionDialog from '@modals/EngineSelectionDialog.vue'
import CustomUrlDownloadModal from '@modals/CustomUrlDownloadModal.vue'
import ModTypeSelectionModal from '@modals/ModTypeSelectionModal.vue'
import MessageDialog from '@modals/MessageDialog.vue'
import { useQuasar, Notify } from 'quasar'
import { StoreService } from '../../services/storeService'
import { formatEngineName } from '@utils/index'
=======
import { ref, onMounted, computed } from "vue";
import { invoke } from "@tauri-apps/api/core";
import { GameBananaMod, Mod } from "../../types";
import { gamebananaService, type ModpackInfo } from "@services/gamebananaService";
import { DatabaseService } from "@services/dbService";
import ModCard from "../common/ModCard.vue";
import InstalledModCard from "../common/InstalledModCard.vue";
import ModDetailsModal from "@modals/ModDetailsModal.vue";
import DownloadFileSelector from "@modals/DownloadFileSelector.vue";
import EngineSelectionDialog from "@modals/EngineSelectionDialog.vue";
import CustomUrlDownloadModal from "@modals/CustomUrlDownloadModal.vue";
import ModTypeSelectionModal from "@modals/ModTypeSelectionModal.vue";
import MessageDialog from "@modals/MessageDialog.vue";
import { useQuasar, Notify } from "quasar";
import { StoreService } from "../../services/storeService";
import { formatEngineName } from "@utils/index";
>>>>>>> 5591eb2c

// Featured mods state
const featuredMods = ref<GameBananaMod[]>([])
const isLoadingFeatured = ref(false)

// Installed mods state
const installedMods = ref<Mod[]>([])
const isLoadingInstalled = ref(false)

// Sorting state for All Mods section
const sortBy = ref('default')
const sortDirection = ref('asc')
const sortHeaderText = computed(() => {
  switch (sortBy.value) {
    case 'name':
      return 'Name'
    case 'date_added':
      return 'Date Added'
    case 'last_played':
      return 'Last Played'
    default:
      return 'Name'
  }
})

// Recently played mods state
const recentlyPlayedMods = ref<Mod[]>([])

// For mod details modal
const selectedModId = ref<number>(0)
const currentModelType = ref<string>('')
const isModDetailsModalOpen = ref<boolean>(false)

// For file selection dialog
const showFileSelector = ref(false)
const downloadFiles = ref<any[]>([])
const alternateFileSources = ref<any[]>([])
const currentDownloadMod = ref<GameBananaMod | null>(null)
let pendingDownloadNotification: any = null

// For modpack handling
const showEngineSelectDialog = ref(false)
const currentModpackInfo = ref<ModpackInfo | null>(null)

// For custom URL download
const showCustomUrlModal = ref(false)
const showModTypeModal = ref(false)
const customModData = ref<any>(null)

// For folder existence confirmation
const showFolderExistsDialog = ref(false)
const folderExistsModName = ref('')
const folderExistsDownloadContinueFunction = ref<(() => Promise<any>) | null>(
  null
)

// Ensure Notify is properly registered
Notify.create = Notify.create || (() => {})

// Show sort options dropdown for All Mods
const showSortMenu = (evt: Event) => {
  // Cast to MouseEvent to access mouse properties
  const event = evt as MouseEvent

  // Prevent the default click behavior
  event.preventDefault()
  event.stopPropagation()

  // Create options for the context menu
  const sortOptions = [
    {
      icon: 'sort_by_alpha',
      label: 'Sort by Name',
      action: () => setSortOption('name'),
    },
    {
      icon: 'date_range',
      label: 'Sort by Date Added',
      action: () => setSortOption('date_added'),
    },
    {
      icon: 'play_circle',
      label: 'Sort by Last Played',
      action: () => setSortOption('last_played'),
    },
    { separator: true },
    {
      icon: sortDirection.value === 'asc' ? 'arrow_upward' : 'arrow_downward',
      label: sortDirection.value === 'asc' ? 'Ascending' : 'Descending',
      action: () => toggleSortDirection(),
    },
  ]

  // Create and dispatch the context menu event
  const customEvent = new CustomEvent('show-context-menu', {
    detail: {
      position: { x: event.clientX, y: event.clientY },
      options: sortOptions,
    },
    bubbles: true,
  })

  if (event.target) {
    event.target.dispatchEvent(customEvent)
  } else {
    document.dispatchEvent(customEvent)
  }
}

// Set the sort option
const setSortOption = (option: string) => {
  sortBy.value = option
}

// Toggle sort direction between ascending and descending
const toggleSortDirection = () => {
  sortDirection.value = sortDirection.value === 'asc' ? 'desc' : 'asc'
}

// Computed property for sorted mods
const sortedInstalledMods = computed(() => {
  if (sortBy.value === 'default') {
    return installedMods.value
  }

  // Sort the mods based on the selected criteria
  return [...installedMods.value].sort((a, b) => {
    let comparison = 0

    if (sortBy.value === 'name') {
      // Sort by name (alphabetically)
      comparison = a.name.localeCompare(b.name)
    } else if (sortBy.value === 'date_added') {
      // Sort by date_added (if available, otherwise by ID which is usually chronological)
      const dateA = a.date_added ? a.date_added : 0
      const dateB = b.date_added ? b.date_added : 0
      // Default sort should be newest first (descending), so we use B - A
      comparison = dateB - dateA
    } else if (sortBy.value === 'last_played') {
      // Sort by last_played timestamp (if available)
      const lastPlayedA = a.last_played ? a.last_played : 0
      const lastPlayedB = b.last_played ? b.last_played : 0
      // Default sort should be most recently played first (descending), so we use B - A
      comparison = lastPlayedB - lastPlayedA
    }

    // For date_added and last_played, we've already set the default comparison to be newest/most recent first
    // So we invert the sort direction logic for those fields
    if (sortBy.value === 'date_added' || sortBy.value === 'last_played') {
      return sortDirection.value === 'desc' ? comparison : -comparison
    } else {
      // For other fields like name, use the normal sort direction
      return sortDirection.value === 'asc' ? comparison : -comparison
    }
  })
})

// Function to get most recently played mods
const getRecentlyPlayedMods = (count: number = 5): Mod[] => {
  // Sort the mods by last_played timestamp in descending order (newest first)
  // And filter out those without a last_played timestamp
  return [...installedMods.value]
    .filter(mod => mod.last_played !== undefined)
    .sort((a, b) => {
      // TypeScript type assertion to ensure last_played exists
      const aTime = a.last_played as number
      const bTime = b.last_played as number
      return bTime - aTime // Sort in descending order
    })
    .slice(0, count) // Take only the requested number of mods
}

// Data fetching function
const fetchFeaturedMods = async () => {
  isLoadingFeatured.value = true
  try {
    const response = await invoke<{ mods: GameBananaMod[]; total: number }>(
      'fetch_gamebanana_mods_command',
      {
        query: 'featured',
        page: 1, // Always get first page for featured
      }
    )

    // Filter mods that weren't featured today
    const filteredMods = response.mods.filter(mod => {
      return mod.period === 'today'
    })

    featuredMods.value = filteredMods
  } catch (error) {
    console.error('Failed to fetch featured mods:', error)
  } finally {
    isLoadingFeatured.value = false
  }
}

// Function to fetch installed mods from the database
const fetchInstalledMods = async (): Promise<void> => {
  isLoadingInstalled.value = true
  try {
    const dbService = DatabaseService.getInstance()
    const mods = await dbService.getAllMods()
    installedMods.value = mods
    console.log('Loaded installed mods:', mods.length)
  } catch (error) {
    console.error('Failed to fetch installed mods:', error)
  } finally {
    isLoadingInstalled.value = false
  }
}

// Download handling
const downloadMod = async (mod: GameBananaMod) => {
  try {
    currentDownloadMod.value = mod

    const result = await gamebananaService.downloadMod(mod)

    // Handle different scenarios based on the result
    if ('showFileSelector' in result) {
      // If we need to show file selector
      downloadFiles.value = result.files
      alternateFileSources.value = result.alternateFileSources || []
      showFileSelector.value = true
      return
    }

    if ('showEngineSelectDialog' in result) {
      // If we need to show engine selection dialog
      currentModpackInfo.value = result.modpackInfo
      showEngineSelectDialog.value = true
      return
    }

    if ('showModTypeModal' in result) {
      // If we need to show mod type selection
      customModData.value = result.customModData
      showModTypeModal.value = true
      return
    }

    if ('showFolderExistsDialog' in result) {
      // If the mod folder already exists, show confirmation dialog
      folderExistsModName.value = result.modName
      folderExistsDownloadContinueFunction.value = result.continueDownload
      showFolderExistsDialog.value = true
      return
    }
  } catch (error) {
    // Show error notification
    const $q = useQuasar()
    $q.notify({
      type: 'negative',
      message: `Failed to prepare download for "${mod.name}"`,
      caption: String(error),
      position: 'bottom-right',
      timeout: 5000,
    })

    console.error('Failed to prepare mod download:', error)
  }
}

// Function to open mod details modal
const openModDetails = (modId: number, modelType: string) => {
  selectedModId.value = modId
  currentModelType.value = modelType
  isModDetailsModalOpen.value = true
}

// Function to play an installed mod
const playMod = (modId: string) => {
  emit('launch-mod', modId)
}

// Function to configure an installed mod
const configureMod = (mod: Mod) => {
  emit('open-mod-settings', mod)
}

// Function to select a mod
const selectMod = (mod: Mod) => {
  console.log('HomePage: Emitting select-mod event with mod:', mod)
  emit('select-mod', mod)
}

const openGamebanana = () => {
  emit('gamebanana-browser')
}

onMounted(() => {
  // Load featured mods on component mount
  fetchFeaturedMods()
  // Load installed mods
  fetchInstalledMods().then(() => {
    // Update recently played mods after installed mods are loaded
    recentlyPlayedMods.value = getRecentlyPlayedMods(5)
  })
})

// Function called when an engine is selected from the dialog
const onEngineSelected = async (engine: any) => {
  if (!currentModpackInfo.value) return

  try {
    // Hide the dialog immediately to provide feedback to the user
    showEngineSelectDialog.value = false // Use the centralized gamebananaService to handle modpack download
    const result = await gamebananaService.downloadModpackForEngine(
      currentModpackInfo.value,
      engine
    )

    if ('success' in result && !result.success) {
      const $q = useQuasar()
      $q.notify({
        type: 'negative',
        message: `Failed to install modpack`,
        caption: String('error' in result ? result.error : 'Unknown error'),
        position: 'bottom-right',
        timeout: 5000,
      })
    }
  } catch (error) {
    const $q = useQuasar()
    $q.notify({
      type: 'negative',
      message: `Failed to install modpack`,
      caption: String(error),
      position: 'bottom-right',
      timeout: 5000,
    })
  } finally {
    // Reset state
    currentModpackInfo.value = null
  }
}

// Function called when a file is selected from the dialog
const onFileSelected = async (selectedFile: any) => {
  if (!currentDownloadMod.value) return

  try {
    // Hide the dialog immediately to provide feedback to the user
    showFileSelector.value = false // If selected file contains an executable, download it as normal mod
    if (selectedFile._bContainsExe) {
      const result = await gamebananaService.downloadModFile(
        currentDownloadMod.value,
        selectedFile
      )

      if ('success' in result && !result.success) {
        const $q = useQuasar()
        $q.notify({
          type: 'negative',
          message: `Failed to download "${currentDownloadMod.value.name}"`,
          caption: String('error' in result ? result.error : 'Unknown error'),
          position: 'bottom-right',
          timeout: 5000,
        })
      }

      // Trigger the refresh event to update the mod list
      const refreshEvent = new CustomEvent('refresh-mods')
      window.dispatchEvent(refreshEvent)

      // Reset current download mod
      currentDownloadMod.value = null
      return
    }

    // If file doesn't contain an executable, check if this is a modpack
    const isModpack = gamebananaService.determineIfModpack(
      currentDownloadMod.value
    )
    const modpackType = gamebananaService.determineModpackType(
      currentDownloadMod.value
    )

    if (isModpack) {
      // Handle modpack download logic for selected file
      const engineMods =
        await gamebananaService.getCompatibleEngineMods(modpackType)

      if (engineMods.length === 0) {
        // No compatible engine found, show error
        const $q = useQuasar()
        $q.notify({
          type: 'negative',
          message: `Cannot download ${modpackType} modpack`,
          caption: `You don't have ${await formatEngineName(
<<<<<<< HEAD
            modpackType || 'whatever engine this mod needs'
=======
            modpackType || "whatever engine this mod needs"
>>>>>>> 5591eb2c
          )} installed. Please install it.`,
          position: 'bottom-right',
          timeout: 5000,
        })

        currentDownloadMod.value = null
        return
      }

      // Show engine selection dialog
      currentModpackInfo.value = {
        mod: {
          ...currentDownloadMod.value,
          download_url: selectedFile._sDownloadUrl,
        }, // Override with selected URL
        type: modpackType,
        compatibleEngines: engineMods,
      }
      showEngineSelectDialog.value = true
    } else {
      // If not a modpack, download normally
      const result = await gamebananaService.downloadModFile(
        currentDownloadMod.value,
        selectedFile
      )

      if ('success' in result && !result.success) {
        const $q = useQuasar()
        $q.notify({
          type: 'negative',
          message: `Failed to download "${currentDownloadMod.value.name}"`,
          caption: String('error' in result ? result.error : 'Unknown error'),
          position: 'bottom-right',
          timeout: 5000,
        })
      }
    }

    // Reset current download mod
    currentDownloadMod.value = null
  } catch (error) {
    const $q = useQuasar()
    $q.notify({
      type: 'negative',
      message: `Failed to download mod`,
      caption: String(error),
      position: 'bottom-right',
      timeout: 5000,
    })

    console.error('Failed to download mod file:', error)
    currentDownloadMod.value = null
  }
}

// Function to cancel the download
const cancelDownload = () => {
  // Reset UI state
  showFileSelector.value = false
  showEngineSelectDialog.value = false
  showModTypeModal.value = false
  showFolderExistsDialog.value = false

  // Show cancellation notification
  if (currentDownloadMod.value) {
    const $q = useQuasar()
    $q.notify({
      type: 'info',
      message: `Download canceled for "${currentDownloadMod.value.name}"`,
      position: 'bottom-right',
      timeout: 3000,
    })
  }

  // Reset state variables
  currentDownloadMod.value = null
  currentModpackInfo.value = null
  customModData.value = null
  folderExistsDownloadContinueFunction.value = null
}

// Function for custom URL download
const onCustomUrlSubmit = (formData: any) => {
  console.log('Custom URL form submitted:', formData)
  // Add isCustomUrl flag to identify the source of this mod data
  customModData.value = {
    ...formData,
    isCustomUrl: true,
  }
  showCustomUrlModal.value = false
  showModTypeModal.value = true
}

// Function for handling mod type selection
const onModTypeSubmit = async (typeData: any) => {
  console.log('Mod type selected:', typeData)
  if (!customModData.value) return

  try {
    // Show loading notification
    const $q = useQuasar()
    pendingDownloadNotification = $q.notify({
      type: 'ongoing',
      message: `Preparing to download "${customModData.value.name}"...`,
      position: 'bottom-right',
      timeout: 0,
    })

    // Determine install location based on mod type
    let installLocation: string | null = null

    if (typeData.modType === 'executable') {
      // For standalone mods, use the standard install location
      const storeService = StoreService.getInstance()
      installLocation = await storeService.getSetting('installLocation')
    } else {
      // For modpacks, use the engine's mods folder
      if (typeData.engineMod) {
        installLocation = gamebananaService.getModsFolderPath(
          typeData.engineMod
        )
      } else {
        throw new Error(
          `No ${await formatEngineName(typeData.modType)} installation found`
<<<<<<< HEAD
        )
=======
        );
>>>>>>> 5591eb2c
      }
    }

    console.log(
      `Downloading ${customModData.value.name} to ${
        installLocation || 'default location'
      }`
    )

    // Reset the modal state
    showModTypeModal.value = false

    // Generate a random modId for tracking the download
    const modId = Math.floor(Math.random() * 1000000)

    // Call backend to download using the custom mod command instead
    const result = await invoke<string>('download_custom_mod_command', {
      url: customModData.value.url,
      name: customModData.value.name,
      modId,
      installLocation,
      thumbnailUrl: customModData.value.bannerData,
      description: customModData.value.description,
      version: customModData.value.version,
    })

    // Process the result
    let modInfo: any
    let modPath: string

    try {
      // Try to parse as JSON
      const parsed = JSON.parse(result)
      modPath = parsed.path
      modInfo = parsed.mod_info
    } catch {
      // If parsing fails, assume it's just the path string
      modPath = result
      // Get mod info directly from the backend
      const allMods = await invoke<any[]>('get_mods')
      modInfo = allMods.find(m => m.path === modPath)
    }

    // If we still don't have mod info, create one with custom data
    if (!modInfo) {
      modInfo = {
        id: crypto.randomUUID(),
        name: customModData.value.name,
        path: modPath,
        executable_path: null,
        icon_data: null,
        banner_data: customModData.value.bannerData,
        logo_data: customModData.value.logoData,
        description: customModData.value.description,
        version: customModData.value.version || null,
        engine_type:
          typeData.modType !== 'executable' ? typeData.modType : null,
        engine:
          typeData.modType !== 'executable'
            ? {
                engine_type: typeData.modType,
                engine_name: await formatEngineName(typeData.modType),
                mods_folder: true,
                mods_folder_path: 'mods',
              }
            : null,
      }
    } else {
      // Update the mod info with custom data
      modInfo.name = customModData.value.name
      modInfo.banner_data =
        customModData.value.bannerData || modInfo.banner_data
      modInfo.logo_data = customModData.value.logoData || modInfo.logo_data
      modInfo.description =
        customModData.value.description || modInfo.description
      modInfo.version = customModData.value.version || modInfo.version

      if (typeData.modType !== 'executable') {
        modInfo.engine_type = typeData.modType
        modInfo.engine = {
          ...(modInfo.engine || {}),
          engine_type: typeData.modType,
          engine_name: await formatEngineName(typeData.modType),
          mods_folder: true,
          mods_folder_path: 'mods',
        }
      }
    }

    // Save the mod to the database
    if (modInfo) {
      await gamebananaService.saveModToDatabase(modInfo)
    }

    // Dismiss loading notification
    if (pendingDownloadNotification) {
      pendingDownloadNotification()
      pendingDownloadNotification = null
    }

    // Show success notification
    $q.notify({
      type: 'positive',
      message: `"${customModData.value.name}" downloaded and installed successfully!`,
      caption: `Ready to play from the mods list`,
      position: 'bottom-right',
      timeout: 5000,
    })

    // Reset the custom mod data
    customModData.value = null

    // Trigger refresh event to update mod list
    setTimeout(() => {
      const refreshEvent = new CustomEvent('refresh-mods')
      window.dispatchEvent(refreshEvent)
    }, 500)
  } catch (error) {
    // Show error notification
    const $q = useQuasar()
    $q.notify({
      type: 'negative',
      message: `Failed to download "${customModData.value?.name || 'mod'}"`,
      caption: String(error),
      position: 'bottom-right',
      timeout: 5000,
    })

    console.error('Failed to download custom mod:', error)

    // Reset the custom mod data
    customModData.value = null

    // Dismiss loading notification if any
    if (pendingDownloadNotification) {
      pendingDownloadNotification()
      pendingDownloadNotification = null
    }
  }
}

// Handle cancel from mod type selection modal
const handleModTypeCancel = () => {
  // Check the source of the mod type modal - custom URL or regular download
  if (customModData.value?.isCustomUrl) {
    showCustomUrlModal.value = true
  }

  showModTypeModal.value = false
  customModData.value = null
}

// Function to continue download when folder exists
const continueFolderExistsDownload = async () => {
  showFolderExistsDialog.value = false

  try {
    if (folderExistsDownloadContinueFunction.value) {
      const result = await folderExistsDownloadContinueFunction.value()

      if ('success' in result && !result.success) {
        const $q = useQuasar()
        $q.notify({
          type: 'negative',
          message: `Failed to download mod`,
          caption: String('error' in result ? result.error : 'Unknown error'),
          position: 'bottom-right',
          timeout: 5000,
        })
      }

      folderExistsDownloadContinueFunction.value = null
    }
  } catch (error) {
    console.error('Failed to download mod:', error)
    const $q = useQuasar()
    $q.notify({
      type: 'negative',
      message: `Failed to download mod`,
      caption: String(error),
      position: 'bottom-right',
      timeout: 5000,
    })
  } finally {
    folderExistsDownloadContinueFunction.value = null
  }
}
</script>

<style scoped>
.home-page {
  width: 100%;
  height: 100%;
}
.best-of-today {
  border-radius: 0.5rem 0.5rem 0 0;
  background: linear-gradient(
    to bottom,
    var(--theme-card) 0%,
    transparent 100%
  );
  border-top: 2px solid var(--theme-border);
}
.bot-header {
  display: flex;
  justify-content: space-between;
  align-items: center;
  padding: 0.75rem;
  .bot-title {
    margin: 0;
    display: flex;
    flex-direction: row;
    flex-wrap: wrap;
    gap: 0.5rem;
  }
  .logo-container {
    margin-right: 4px;
    svg {
      height: 1.4rem;
      width: auto;
      image-rendering: pixelated;
    }
  }
}
.gb-logo1 {
  fill: var(--theme-text);
}
.gb-logo2 {
  fill: transparent;
}
.featured-mods-section {
  padding: 16px;
}

.mod-card-container {
  display: grid;
  grid-template-columns: repeat(auto-fill, minmax(280px, 1fr));
  gap: 16px;
  padding: 0 1rem;
}

.loading-state {
  width: 100%;
  display: flex;
  flex-direction: column;
  align-items: center;
  justify-content: center;
  padding: 2rem;
}

.no-mods {
  width: 100%;
  color: var(--theme-text-secondary);
  padding-bottom: 2rem;
  margin: 0;
}
.fridaylight-logo {
  width: 260px;
  height: 64px;
  mask: url('/images/fridaylight.svg') no-repeat;
  -webkit-mask: url('/images/fridaylight.svg') no-repeat center;
  background-color: var(--theme-text);
  image-rendering: optimizeQuality;
  margin-bottom: 1rem;
}
.all-mods-header {
  display: flex;
  justify-content: space-between;
  align-items: center;
  margin: 0;
  margin-top: 3rem;
}
.all-mods hr {
  margin-bottom: 3rem;
}
</style><|MERGE_RESOLUTION|>--- conflicted
+++ resolved
@@ -239,7 +239,6 @@
 </template>
 
 <script setup lang="ts">
-<<<<<<< HEAD
 import { ref, onMounted, computed } from 'vue'
 import { invoke } from '@tauri-apps/api/core'
 import { GameBananaMod, Mod } from '../../types'
@@ -260,25 +259,13 @@
 import { useQuasar, Notify } from 'quasar'
 import { StoreService } from '../../services/storeService'
 import { formatEngineName } from '@utils/index'
-=======
-import { ref, onMounted, computed } from "vue";
-import { invoke } from "@tauri-apps/api/core";
-import { GameBananaMod, Mod } from "../../types";
-import { gamebananaService, type ModpackInfo } from "@services/gamebananaService";
-import { DatabaseService } from "@services/dbService";
-import ModCard from "../common/ModCard.vue";
-import InstalledModCard from "../common/InstalledModCard.vue";
-import ModDetailsModal from "@modals/ModDetailsModal.vue";
-import DownloadFileSelector from "@modals/DownloadFileSelector.vue";
-import EngineSelectionDialog from "@modals/EngineSelectionDialog.vue";
-import CustomUrlDownloadModal from "@modals/CustomUrlDownloadModal.vue";
-import ModTypeSelectionModal from "@modals/ModTypeSelectionModal.vue";
-import MessageDialog from "@modals/MessageDialog.vue";
-import { useQuasar, Notify } from "quasar";
-import { StoreService } from "../../services/storeService";
-import { formatEngineName } from "@utils/index";
->>>>>>> 5591eb2c
-
+
+const emit = defineEmits([
+  'launch-mod',
+  'open-mod-settings',
+  'select-mod',
+  'gamebanana-browser',
+])
 // Featured mods state
 const featuredMods = ref<GameBananaMod[]>([])
 const isLoadingFeatured = ref(false)
@@ -669,11 +656,7 @@
           type: 'negative',
           message: `Cannot download ${modpackType} modpack`,
           caption: `You don't have ${await formatEngineName(
-<<<<<<< HEAD
             modpackType || 'whatever engine this mod needs'
-=======
-            modpackType || "whatever engine this mod needs"
->>>>>>> 5591eb2c
           )} installed. Please install it.`,
           position: 'bottom-right',
           timeout: 5000,
@@ -798,11 +781,7 @@
       } else {
         throw new Error(
           `No ${await formatEngineName(typeData.modType)} installation found`
-<<<<<<< HEAD
         )
-=======
-        );
->>>>>>> 5591eb2c
       }
     }
 

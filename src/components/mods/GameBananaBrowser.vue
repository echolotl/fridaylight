<template>
  <div class="gamebanana-browser phantom-font">
    <SearchBar
      :search-query="searchQuery"
      @update:search-query="searchQuery = $event"
      @search="searchMods"
      @clear="clearSearch"
    />

    <!-- Search Results View -->
    <div v-if="activeView === 'search'" class="phantom-font">
      <h6 class="phantom-font-difficulty q-mb-md q-mt-md">
        <div class="flex justify-between items-center">
          {{ $t('ui.search_results') }}
          <q-btn
            flat
            color="primary"
            class="phantom-font"
            icon="arrow_back"
            :label="$t('ui.actions.back')"
            @click="clearSearch"
          />
        </div>

        <hr />
      </h6>
    </div>
    <q-scroll-area v-if="activeView === 'search'" class="scroll-container">
      <ModGrid
        :mods="searchResults"
        :loading="isLoadingSearch"
        :loading-message="$t('ui.searching')"
        :empty-message="`No mods found matching '${searchQuery}'`"
        :current-page="currentPage"
        :total-pages="totalPages"
        :input-pagination="true"
        @download="downloadMod"
        @page-change="changePage"
        @show-details="openModDetails"
      />
    </q-scroll-area>

    <!-- Home View with Featured and Latest Mods -->
    <q-scroll-area v-else class="scroll-container">
      <div class="main-browser absolute fit">
        <div class="featured-header">
          <div class="mods-section">
            <FeaturedModsCarousel
              :mods="featuredMods"
              :loading="isLoadingFeatured"
              @show-details="openModDetails"
            />
          </div>
        </div>

        <!-- Latest Mods Section -->
        <div class="mods-section">
          <h6 class="phantom-font-difficulty q-mb-md q-mt-md">
            {{ $t('gamebanana.latest_mods') }}
            <hr />
          </h6>
          <!-- Tab navigation -->
          <q-tabs
            v-model="selectedModType"
            dense
            class="mod-tabs"
            active-color="primary"
            indicator-color="primary"
            narrow-indicator
          >
            <q-tab name="executables" :label="$t('mods.labels.executables')" />
            <q-tab
              name="psychModpacks"
              :label="'Psych Engine ' + $t('mods.labels.modpacks')"
            />
            <q-tab
              name="vsliceModpacks"
              :label="'V-Slice ' + $t('mods.labels.modpacks')"
            />
            <q-tab
              name="codenameModpacks"
              :label="'Codename Engine ' + $t('mods.labels.modpacks')"
            />
          </q-tabs>

          <q-tab-panels v-model="selectedModType" animated>
            <!-- Executables Tab -->
            <q-tab-panel name="executables">
              <ModGrid
                :mods="latestMods"
                :loading="isLoadingLatest"
                :loading-message="$t('gamebanana.loading_latest_mods')"
                :empty-message="$t('ui.no_results')"
                :current-page="currentPage"
                :total-pages="totalPages"
                :input-pagination="true"
                @download="downloadMod"
                @page-change="changePage"
                @show-details="openModDetails"
              />
            </q-tab-panel>

            <!-- Psych Engine Modpacks Tab -->
            <q-tab-panel name="psychModpacks">
              <ModGrid
                :mods="psychModpacks"
                :loading="isLoadingPsychModpacks"
                :loading-message="
                  $t('gamebanana.loading_modpacks', {
                    engineType: 'Psych Engine',
                  })
                "
                :empty-message="$t('ui.no_results')"
                :current-page="currentPage"
                :total-pages="totalPages"
                :input-pagination="true"
                @download="downloadMod"
                @page-change="changePage"
                @show-details="openModDetails"
              />
            </q-tab-panel>

            <!-- V-Slice Modpacks Tab -->
            <q-tab-panel name="vsliceModpacks">
              <ModGrid
                :mods="vsliceModpacks"
                :loading="isLoadingVsliceModpacks"
                :loading-message="
                  $t('gamebanana.loading_modpacks', { engineType: 'V-Slice' })
                "
                :empty-message="$t('ui.no_results')"
                :current-page="currentPage"
                :total-pages="totalPages"
                :input-pagination="true"
                @download="downloadMod"
                @page-change="changePage"
                @show-details="openModDetails"
              />
            </q-tab-panel>

            <!-- Codename Engine Modpacks Tab -->
            <q-tab-panel name="codenameModpacks">
              <ModGrid
                :mods="codenameModpacks"
                :loading="isLoadingCodenameModpacks"
                :loading-message="
                  $t('gamebanana.loading_modpacks', {
                    engineType: 'Codename Engine',
                  })
                "
                :empty-message="$t('ui.no_results')"
                :current-page="currentPage"
                :total-pages="totalPages"
                :input-pagination="true"
                @download="downloadMod"
                @page-change="changePage"
                @show-details="openModDetails"
              />
            </q-tab-panel>
          </q-tab-panels>
        </div>
        <!-- Engine Download Buttons -->
        <EngineDownloadButtons @download-engine="downloadEngine" />
      </div>
    </q-scroll-area>

    <!-- Download File Selector Dialog -->
    <DownloadFileSelector
      v-model="isFileSelectionModalOpen"
      :files="currentModalFiles"
      :mod-name="currentModalModName"
      :alternate-file-sources="currentModalAlternateFiles"
      @select="handleFileSelection"
      @cancel="handleFileSelectionCancel"
    />

    <!-- Engine Selection Dialog for Modpacks -->
    <EngineSelectionDialog
      v-model="isEngineSelectionModalOpen"
      :compatible-engines="currentModalCompatibleEngines"
      :engine-type="currentModalEngineType"
      :mod-name="currentModalModName"
      @select="handleEngineSelection"
      @cancel="handleEngineSelectionCancel"
    />
    <!-- Folder Exists Confirmation Dialog -->
    <FolderExistsDialog
      v-model="isFolderExistsModalOpen"
      :mod-name="currentModalModName"
      @update="handleFolderExistsUpdate"
      @download-anyway="handleFolderExistsDownloadAnyway"
      @cancel="handleFolderExistsCancel"
    />
    <!-- Mod Type Selection Modal -->
    <ModTypeSelectionModal
      v-model="isModTypeSelectionModalOpen"
      :mod-name="currentModalModName"
      @submit="handleModTypeSelection"
      @back="handleModTypeSelectionBack"
      @cancel="handleModTypeSelectionCancel"
    />

    <!-- Mod Details Modal -->
    <ModDetailsModal
      :mod-id="selectedModId"
      :model-type="currentModelType"
      :is-open="isModDetailsModalOpen"
      @update:is-open="isModDetailsModalOpen = $event"
      @download="downloadMod"
    />
  </div>
</template>

<script setup lang="ts">
import { ref, onMounted, onBeforeUnmount, watch } from 'vue'
import { invoke } from '@tauri-apps/api/core'

// Import local components
import SearchBar from '@components/common/SearchBar.vue'
import ModGrid from '@components/common/ModGrid.vue'
import FeaturedModsCarousel from '@mods/FeaturedModsCarousel.vue'
import EngineDownloadButtons from '@mods/EngineDownloadButtons.vue'
import DownloadFileSelector from '@modals/DownloadFileSelector.vue'
import EngineSelectionDialog from '@modals/EngineSelectionDialog.vue'
import FolderExistsDialog from '@modals/FolderExistsDialog.vue'
import ModTypeSelectionModal from '@modals/ModTypeSelectionModal.vue'
import ModDetailsModal from '@modals/ModDetailsModal.vue'
import { NotificationService } from '@services/notificationService'
import {
  GBAltFile,
  GBFile,
  GBProfilePage,
  type GBSubfeed,
  type GBSubfeedRecord,
  GBTopSubsItem,
} from '@custom-types/gamebanana'
import { Mod } from '@main-types'
import { gamebananaService } from '@services/gamebananaService'
import { formatEngineName } from '@utils/index'
import { useI18n } from 'vue-i18n'
// Declare db for TypeScript
declare global {
  interface Window {
    db: any
  }
}

const props = defineProps<{
  openModDetailsOnMount?: { open: boolean; modId: number; modelType: string }
}>()

const emit = defineEmits(['resetModDetailsOnMount'])

const { t } = useI18n()

const notificationService = NotificationService.getInstance()

interface ModDownload {
  file: GBFile
  info: GBProfilePage
  folderName?: string
  update?: boolean
}
interface ModpackDownload {
  file: GBFile
  info: GBProfilePage
  engineInstallation: Mod
  folderName?: string
  update?: boolean
}

type DownloadItem = ModDownload | ModpackDownload

// Event listener cleanup
let eventListenerCleanup: (() => void) | undefined

// Search state
const searchQuery = ref('')
const isLoadingSearch = ref(false)
const hasSearched = ref(false)
const searchResults = ref<GBSubfeedRecord[]>([])

// Featured mods state
const featuredMods = ref<GBTopSubsItem[]>([])
const isLoadingFeatured = ref(false)

// Latest mods and modpacks state
const latestMods = ref<GBSubfeedRecord[]>([])
const psychModpacks = ref<GBSubfeedRecord[]>([])
const vsliceModpacks = ref<GBSubfeedRecord[]>([])
const codenameModpacks = ref<GBSubfeedRecord[]>([])
const isLoadingLatest = ref(false)
const isLoadingPsychModpacks = ref(false)
const isLoadingVsliceModpacks = ref(false)
const isLoadingCodenameModpacks = ref(false)

// Pagination state
const currentPage = ref(1)
const totalPages = ref(1)

// View state
const activeView = ref('all') // 'all', 'search'
const selectedModType = ref('executables') // For tabs

// Mod Details Modal state
const isModDetailsModalOpen = ref(false)
const selectedModId = ref(0)
const currentModelType = ref('Mod')

// Modal state management
const isFileSelectionModalOpen = ref(false)
const isEngineSelectionModalOpen = ref(false)
const isFolderExistsModalOpen = ref(false)
const isModTypeSelectionModalOpen = ref(false)

// Modal data
const currentModalFiles = ref<GBFile[]>([])
const currentModalAlternateFiles = ref<GBAltFile[]>([])
const currentModalModName = ref('')
const currentModalCompatibleEngines = ref<Mod[]>([])
const currentModalEngineType = ref('')

// Modal promise resolvers
let fileSelectionResolver:
  | ((value: GBFile | PromiseLike<GBFile>) => void)
  | null = null
let fileSelectionRejecter: ((reason?: any) => void) | null = null
let engineSelectionResolver: ((value: Mod | PromiseLike<Mod>) => void) | null =
  null
let engineSelectionRejecter: ((reason?: any) => void) | null = null
let folderExistsResolver:
  | ((
      value:
        | 'update'
        | 'download-anyway'
        | 'cancel'
        | PromiseLike<'update' | 'download-anyway' | 'cancel'>
    ) => void)
  | null = null
let folderExistsRejecter: ((reason?: any) => void) | null = null
let modTypeSelectionResolver:
  | ((
      value:
        | { modType: string; engineMod?: Mod; isAddon: boolean }
        | PromiseLike<{ modType: string; engineMod?: Mod; isAddon: boolean }>
    ) => void)
  | null = null
let modTypeSelectionRejecter: ((reason?: any) => void) | null = null

watch(selectedModType, async newType => {
  console.info('Tab changed to:', newType)
  currentPage.value = 1 // Reset to first page when changing tabs

  if (newType === 'psychModpacks') {
    if (psychModpacks.value.length === 0) {
      await fetchPsychModpacks()
    } else {
      // If data is already loaded, just update the totalPages
      const response = await invoke<GBSubfeed>(
        'fetch_gamebanana_mods_command',
        {
          query: '_psychmodpack',
          page: 1,
        }
      )
      totalPages.value = Math.ceil(
        response._aMetadata._nRecordCount / response._aMetadata._nPerpage
      )
    }
  } else if (newType === 'vsliceModpacks') {
    if (vsliceModpacks.value.length === 0) {
      await fetchVsliceModpacks()
    } else {
      // If data is already loaded, just update the totalPages
      const response = await invoke<GBSubfeed>(
        'fetch_gamebanana_mods_command',
        {
          query: '_vslicemodpack',
          page: 1,
        }
      )
      totalPages.value = Math.ceil(
        response._aMetadata._nRecordCount / response._aMetadata._nPerpage
      )
    }
  } else if (newType === 'codenameModpacks') {
    if (codenameModpacks.value.length === 0) {
      await fetchCodenameModpacks()
    } else {
      // If data is already loaded, just update the totalPages
      const response = await invoke<GBSubfeed>(
        'fetch_gamebanana_mods_command',
        {
          query: '_codenamemodpack',
          page: 1,
        }
      )
      totalPages.value = Math.ceil(
        response._aMetadata._nRecordCount / response._aMetadata._nPerpage
      )
    }
  } else if (newType === 'executables') {
    if (latestMods.value.length === 0) {
      await fetchLatestMods()
    } else {
      // If data is already loaded, just update the totalPages
      const response = await invoke<GBSubfeed>(
        'fetch_gamebanana_mods_command',
        {
          query: 'latest',
          page: 1,
        }
      )
      totalPages.value = Math.ceil(
        response._aMetadata._nRecordCount / response._aMetadata._nPerpage
      )
    }
  }
})

onMounted(() => {
  // Load initial data
  fetchFeaturedMods()
  fetchLatestMods()

  // Also load the first tab of mod packs data if needed
  if (selectedModType.value === 'psychModpacks') {
    fetchPsychModpacks()
  } else if (selectedModType.value === 'vsliceModpacks') {
    fetchVsliceModpacks()
  } else if (selectedModType.value === 'codenameModpacks') {
    fetchCodenameModpacks()
  }

  // Handle initial mod details if provided
  if (props.openModDetailsOnMount && props.openModDetailsOnMount.open) {
    openModDetails(
      props.openModDetailsOnMount.modId,
      props.openModDetailsOnMount.modelType
    )
  }
  emit('resetModDetailsOnMount')
})

// Clean up event listeners when component is unmounted
onBeforeUnmount(() => {
  if (eventListenerCleanup) {
    eventListenerCleanup()
  }
})

// Data fetching functions
const fetchFeaturedMods = async () => {
  isLoadingFeatured.value = true
  try {
    const response = await invoke<GBTopSubsItem[]>('get_featured_mods_command')

    featuredMods.value = response
  } catch (error) {
    console.error('Failed to fetch featured mods:', error)
  } finally {
    isLoadingFeatured.value = false
  }
}

const fetchLatestMods = async () => {
  isLoadingLatest.value = true
  try {
    const response = await invoke<GBSubfeed>('fetch_gamebanana_mods_command', {
      query: 'latest',
      page: currentPage.value,
    })
    latestMods.value = response._aRecords as GBSubfeedRecord[]
    totalPages.value = Math.ceil(
      response._aMetadata._nRecordCount / response._aMetadata._nPerpage
    )
  } catch (error) {
    console.error('Failed to fetch latest mods:', error)
  } finally {
    isLoadingLatest.value = false
  }
}

const fetchPsychModpacks = async () => {
  isLoadingPsychModpacks.value = true
  try {
    const response = await invoke<GBSubfeed>('fetch_gamebanana_mods_command', {
      query: '_psychmodpack',
      page: currentPage.value,
    })

    psychModpacks.value = response._aRecords as GBSubfeedRecord[]
    if (selectedModType.value === 'psychModpacks') {
      totalPages.value = Math.ceil(
        response._aMetadata._nRecordCount / response._aMetadata._nPerpage
      )
    }
  } catch (error) {
    console.error('Failed to fetch Psych Engine modpacks:', error)
  } finally {
    isLoadingPsychModpacks.value = false
  }
}

const fetchVsliceModpacks = async () => {
  isLoadingVsliceModpacks.value = true
  try {
    const response = await invoke<GBSubfeed>('fetch_gamebanana_mods_command', {
      query: '_vslicemodpack',
      page: currentPage.value,
    })

    vsliceModpacks.value = response._aRecords as GBSubfeedRecord[]
    if (selectedModType.value === 'vsliceModpacks') {
      totalPages.value = Math.ceil(
        response._aMetadata._nRecordCount / response._aMetadata._nPerpage
      )
    }
  } catch (error) {
    console.error('Failed to fetch V-Slice modpacks:', error)
  } finally {
    isLoadingVsliceModpacks.value = false
  }
}

const fetchCodenameModpacks = async () => {
  isLoadingCodenameModpacks.value = true
  try {
    const response = await invoke<GBSubfeed>('fetch_gamebanana_mods_command', {
      query: '_codenamemodpack',
      page: currentPage.value,
    })

    codenameModpacks.value = response._aRecords as GBSubfeedRecord[]
    if (selectedModType.value === 'codenameModpacks') {
      totalPages.value = Math.ceil(
        response._aMetadata._nRecordCount / response._aMetadata._nPerpage
      )
    }
  } catch (error) {
    console.error('Failed to fetch Codename Engine modpacks:', error)
  } finally {
    isLoadingCodenameModpacks.value = false
  }
}

const searchMods = async () => {
  if (!searchQuery.value.trim()) {
    activeView.value = 'all'
    return
  }

  activeView.value = 'search'
  isLoadingSearch.value = true
  currentPage.value = 1

  try {
    const response = await invoke<GBSubfeed>('fetch_gamebanana_mods_command', {
      query: searchQuery.value,
      page: currentPage.value,
    })

    searchResults.value = response._aRecords as GBSubfeedRecord[]
    totalPages.value = Math.ceil(
      response._aMetadata._nRecordCount / response._aMetadata._nPerpage
    )
    hasSearched.value = true
  } catch (error) {
    console.error('Failed to search mods:', error)
  } finally {
    isLoadingSearch.value = false
  }
}

const clearSearch = () => {
  searchQuery.value = ''
  activeView.value = 'all'
  hasSearched.value = false
}

// Function to open mod details modal
const openModDetails = (
  modId: string | number | true,
  modelType: string | number | true
) => {
  // Convert modId to number to ensure type compatibility
  selectedModId.value = modId ? Number(modId) : 0
  currentModelType.value = modelType ? String(modelType) : 'Mod'

  isModDetailsModalOpen.value = true
}

// Pagination handling
const changePage = async (page: number) => {
  currentPage.value = page
  console.info('Changing page to:', page)

  if (activeView.value === 'search') {
    isLoadingSearch.value = true
    try {
      const response = await invoke<GBSubfeed>(
        'fetch_gamebanana_mods_command',
        {
          query: searchQuery.value,
          page: currentPage.value,
        }
      )

      searchResults.value = response._aRecords as GBSubfeedRecord[]
      // Make sure to update totalPages from the response
      totalPages.value = Math.ceil(
        response._aMetadata._nRecordCount / response._aMetadata._nPerpage
      )
    } catch (error) {
      console.error('Failed to fetch search page:', error)
    } finally {
      isLoadingSearch.value = false
    }
  } else {
    // Handle pagination based on the current active tab
    if (selectedModType.value === 'executables') {
      isLoadingLatest.value = true
      try {
        const response = await invoke<GBSubfeed>(
          'fetch_gamebanana_mods_command',
          {
            query: 'latest',
            page: page,
          }
        )

        latestMods.value = response._aRecords as GBSubfeedRecord[]
        // Make sure to update totalPages from the response
        totalPages.value = Math.ceil(
          response._aMetadata._nRecordCount / response._aMetadata._nPerpage
        )
      } catch (error) {
        console.error('Failed to fetch latest page:', error)
      } finally {
        isLoadingLatest.value = false
      }
    } else if (selectedModType.value === 'psychModpacks') {
      isLoadingPsychModpacks.value = true
      try {
        const response = await invoke<GBSubfeed>(
          'fetch_gamebanana_mods_command',
          {
            query: '_psychmodpack',
            page: page,
          }
        )

        psychModpacks.value = response._aRecords as GBSubfeedRecord[]
        // Make sure to update totalPages from the response
        totalPages.value = Math.ceil(
          response._aMetadata._nRecordCount / response._aMetadata._nPerpage
        )
      } catch (error) {
        console.error('Failed to fetch Psych Engine modpacks page:', error)
      } finally {
        isLoadingPsychModpacks.value = false
      }
    } else if (selectedModType.value === 'vsliceModpacks') {
      isLoadingVsliceModpacks.value = true
      try {
        const response = await invoke<GBSubfeed>(
          'fetch_gamebanana_mods_command',
          {
            query: '_vslicemodpack',
            page: page,
          }
        )

        vsliceModpacks.value = response._aRecords as GBSubfeedRecord[]
        // Make sure to update totalPages from the response
        totalPages.value = Math.ceil(
          response._aMetadata._nRecordCount / response._aMetadata._nPerpage
        )
      } catch (error) {
        console.error('Failed to fetch V-Slice modpacks page:', error)
      } finally {
        isLoadingVsliceModpacks.value = false
      }
    } else if (selectedModType.value === 'codenameModpacks') {
      isLoadingCodenameModpacks.value = true
      try {
        const response = await invoke<GBSubfeed>(
          'fetch_gamebanana_mods_command',
          {
            query: '_codenamemodpack',
            page: page,
          }
        )

        codenameModpacks.value = response._aRecords as GBSubfeedRecord[]
        // Make sure to update totalPages from the response
        totalPages.value = Math.ceil(
          response._aMetadata._nRecordCount / response._aMetadata._nPerpage
        )
      } catch (error) {
        console.error('Failed to fetch Codename Engine modpacks page:', error)
      } finally {
        isLoadingCodenameModpacks.value = false
      }
    }
  }
}

// Download handling
const downloadMod = async (mod: GBProfilePage) => {
  const downloadItem: DownloadItem = {
    file: {} as GBFile,
    info: mod,
  }

  try {
<<<<<<< HEAD
    // Step 1: Check if mod has multiple files or alternate file sources
    if (
      (mod._aFiles && mod._aFiles.length > 1) ||
      (mod._aAlternateFileSources && mod._aAlternateFileSources.length > 0)
    ) {
      // Show File Selector Dialog
      const selectedFile = await showFileSelectionModal(
        mod._aFiles || [],
        mod._aAlternateFileSources || [],
        mod._sName
=======
    // Hide the dialog immediately to provide feedback to the user
    showEngineSelectDialog.value = false

    // Use the centralized gamebananaService to handle modpack download
    const result = await gamebananaService.downloadModpackForEngine(
      currentModpackInfo.value,
      engine
    )

    if (!result.success) {
      notificationService.installationFailed(
        currentModpackInfo.value.mod.name,
        result.error || t('ui.unknown_error')
>>>>>>> c548099f
      )
      downloadItem.file = selectedFile
    } else {
      // Single file - use it directly
      if (mod._aFiles && mod._aFiles.length > 0) {
        downloadItem.file = mod._aFiles[0] as GBFile
      } else {
        throw new Error('No files available for download.')
      }
    }

    // Step 2: Check if file has executable
    if (downloadItem.file._aAnalysisWarnings?.contains_exe) {
      // File has executable so we treat it as a standalone mod, skip to folder existence check
      // No additional setup needed for standalone mods
    } else {
      // Step 3: Check if mod is labeled for a specific engine (modpack categories)
      let engineType = 'unknown'

      switch (mod._aCategory._idRow) {
        case 28367: // Psych Engine Modpack
          engineType = 'psych'
          break
        case 29202: // V-Slice Modpack
          engineType = 'vanilla'
          break
        case 34764: // Codename Engine Modpack
          engineType = 'codename'
          break
        default: // Not in a specific category
          engineType = 'generic'
          break
      }

      if (engineType !== 'unknown') {
        if (engineType === 'generic') {
          // Generic modpack - show mod type selection modal
          const modTypeResult = await showModTypeSelectionModal(mod._sName)
          console.info(
            `Mod "${mod._sName}"'s' user selected type:`,
            modTypeResult
          )
          if (
            (modTypeResult.modType === 'psych' ||
              modTypeResult.modType === 'codename' ||
              modTypeResult.modType === 'vanilla' ||
              modTypeResult.modType === 'fps-plus') &&
            modTypeResult.engineMod
          ) {
            ;(downloadItem as ModpackDownload).engineInstallation =
              modTypeResult.engineMod
          } else {
            // If the user picks "standalone", then we treat it as a regular mod download
            console.info(
              `Mod ${mod._sName} is a standalone modpack (picked by user), proceeding as regular mod download`
            )
          }
        } else {
          const compatibleEngines =
            await gamebananaService.getCompatibleEngines(engineType)

          if (compatibleEngines.length === 0) {
            throw new Error(
              `No compatible engines found for ${engineType} modpack`
            )
          }

<<<<<<< HEAD
          const selectedEngine = await showEngineSelectionModal(
            compatibleEngines,
            engineType,
            mod._sName
=======
        if (!result.success) {
          notificationService.installationFailed(
            currentDownloadMod.value.name,
            result.error || t('ui.unknown_error')
>>>>>>> c548099f
          )
          ;(downloadItem as ModpackDownload).engineInstallation = selectedEngine
        }
      } else {
<<<<<<< HEAD
        // If not a specific engine modpack, show mod type selection modal
        const modTypeResult = await showModTypeSelectionModal(mod._sName)

        if (modTypeResult.modType === 'modpack') {
          // User selected modpack - check if they provided an engine
          if (modTypeResult.engineMod) {
            ;(downloadItem as ModpackDownload).engineInstallation =
              modTypeResult.engineMod
          } else {
            // Need to show engine selection
            const compatibleEngines =
              await gamebananaService.getCompatibleEngines('unknown')
            const selectedEngine = await showEngineSelectionModal(
              compatibleEngines,
              'unknown',
              mod._sName
            )
            ;(downloadItem as ModpackDownload).engineInstallation =
              selectedEngine
          }
=======
        // Regular modpack installation
        const result = await gamebananaService.downloadModpackForEngine(
          modpackInfo,
          selection.engineMod
        )

        if (!result.success) {
          notificationService.installationFailed(
            currentDownloadMod.value.name,
            result.error || t('ui.unknown_error')
          )
>>>>>>> c548099f
        }
        // If type is 'standalone', continue as regular mod download
      }
    }

    // Step 4: Check if folder already exists
    let folderExists = false
    if ('engineInstallation' in downloadItem) {
      // For modpacks, check in the engine's mods folder
      folderExists = await gamebananaService.checkModpackFolderExists(
        mod,
        (downloadItem as ModpackDownload).engineInstallation
      )
    } else {
      // For standalone mods, check in the main install location
      folderExists = await gamebananaService.checkModFolderExists(
        mod,
        await gamebananaService.getInstallLocation()
      )
    }
    console.info(`Folder exists for mod ${mod._sName}: ${folderExists}`)

    if (folderExists === true) {
      const folderAction = await showFolderExistsModal(mod._sName)

      switch (folderAction) {
        case 'cancel':
          return // User cancelled
        case 'update':
          downloadItem.update = true
          break
        case 'download-anyway':
          // This will create a separate folder for the download
          downloadItem.folderName = `${mod._sName}-${new Date().toISOString().slice(11, 19).replace(/:/g, '-')}`
          if ('engineInstallation' in downloadItem) {
            // For modpacks, check in the engine's mods folder
            if (
              await gamebananaService.checkModpackFolderExists(
                mod,
                (downloadItem as ModpackDownload).engineInstallation,
                downloadItem.folderName
              )
            ) {
              // Handle folder already exists case
              throw new Error(
                `Folder ${downloadItem.folderName} already exists. Trying again should generate a different one.`
              )
            }
          } else {
            // For standalone mods, check in the main install location
            if (
              await gamebananaService.checkModFolderExists(
                mod,
                await gamebananaService.getInstallLocation(),
                downloadItem.folderName
              )
            ) {
              // Handle folder already exists case
              throw new Error(
                `Folder ${downloadItem.folderName} already exists. Trying again should generate a different one.`
              )
            }
          }
          break
      }
    }

    // At this point, downloadItem is fully configured for download
    console.info('Download configured:', downloadItem)

    // Step 5: Perform the download
    // If downloadItem is a ModpackDownload, handle it differently
    if ('engineInstallation' in downloadItem) {
      // Handle modpack download
      await gamebananaService.downloadModpack(
        downloadItem.file,
        downloadItem.info,
        (downloadItem as ModpackDownload).engineInstallation,
        downloadItem.folderName,
        downloadItem.update
      )
    } else {
      // Handle regular mod download
      await gamebananaService.downloadMod(
        downloadItem.file,
        downloadItem.info,
        downloadItem.folderName,
        downloadItem.update
      )
    }
  } catch (error) {
    if (error instanceof Error && error.message.includes('cancelled')) {
      // User cancelled, don't show error notification
      return
    }
    notificationService.downloadError(mod._sName, String(error))
  }
}

<<<<<<< HEAD
const downloadEngine = async (engineType: string) => {
  try {
    let folderName: string | undefined = undefined
    let update = false
    // Check if the folder already exists
    const folderExists = await gamebananaService.checkEngineFolderExists(
      engineType,
      await gamebananaService.getInstallLocation()
    )
    if (folderExists) {
      const action = await showFolderExistsModal(
        await formatEngineName(engineType)
=======
    if ('success' in result && !result.success) {
      notificationService.downloadError(
        currentDownloadMod.value.name,
        String('error' in result ? result.error : t('ui.unknown_error'))
>>>>>>> c548099f
      )
      if (action === 'cancel') {
        return // User cancelled
      } else if (action === 'update') {
        update = true
      } else if (action === 'download-anyway') {
        // Create a new folder for the download
        folderName = `${formatEngineName(engineType)}-${new Date()
          .toISOString()
          .slice(11, 19)
          .replace(/:/g, '-')}`
      }
    }

    await gamebananaService.downloadEngine(engineType, folderName, update)
  } catch (error) {
    console.error('Error downloading engine:', error)
    if (error instanceof Error && error.message.includes('cancelled')) {
      // User cancelled, don't show error notification
      return
    }
    notificationService.downloadError(
      await formatEngineName(engineType),
      String(error)
    )
    throw new Error('Failed to download engine')
  }
}

// Modal handler functions
const showFileSelectionModal = (
  files: GBFile[],
  alternateFiles: GBAltFile[],
  modName: string
): Promise<GBFile> => {
  return new Promise<GBFile>((resolve, reject) => {
    currentModalFiles.value = files
    currentModalAlternateFiles.value = alternateFiles
    currentModalModName.value = modName
    isFileSelectionModalOpen.value = true

    fileSelectionResolver = resolve
    fileSelectionRejecter = reject
  })
}

const showEngineSelectionModal = (
  compatibleEngines: Mod[],
  engineType: string,
  modName: string
): Promise<Mod> => {
  return new Promise<Mod>((resolve, reject) => {
    currentModalCompatibleEngines.value = compatibleEngines
    currentModalEngineType.value = engineType
    currentModalModName.value = modName
    isEngineSelectionModalOpen.value = true

    engineSelectionResolver = resolve
    engineSelectionRejecter = reject
  })
}

const showFolderExistsModal = (
  modName: string
): Promise<'update' | 'download-anyway' | 'cancel'> => {
  return new Promise<'update' | 'download-anyway' | 'cancel'>(
    (resolve, reject) => {
      currentModalModName.value = modName
      isFolderExistsModalOpen.value = true

      folderExistsResolver = resolve
      folderExistsRejecter = reject
    }
  )
}

<<<<<<< HEAD
const showModTypeSelectionModal = (
  modName: string
): Promise<{ modType: string; engineMod?: Mod; isAddon: boolean }> => {
  return new Promise<{ modType: string; engineMod?: Mod; isAddon: boolean }>(
    (resolve, reject) => {
      currentModalModName.value = modName
      isModTypeSelectionModalOpen.value = true

      modTypeSelectionResolver = resolve
      modTypeSelectionRejecter = reject
=======
    // Otherwise, the download was successful or failed without folder conflict
    if ('success' in result && !result.success) {
      notificationService.downloadError(
        await formatEngineName(engineType),
        String(result.error || t('ui.unknown_error'))
      )
>>>>>>> c548099f
    }
  )
}

// Modal event handlers
const handleFileSelection = (file: GBFile) => {
  isFileSelectionModalOpen.value = false
  if (fileSelectionResolver) {
    fileSelectionResolver(file)
    fileSelectionResolver = null
    fileSelectionRejecter = null
  }
}

const handleFileSelectionCancel = () => {
  isFileSelectionModalOpen.value = false
  if (fileSelectionRejecter) {
    fileSelectionRejecter(new Error('File selection cancelled'))
    fileSelectionResolver = null
    fileSelectionRejecter = null
  }
}

const handleEngineSelection = (engine: Mod) => {
  isEngineSelectionModalOpen.value = false
  if (engineSelectionResolver) {
    engineSelectionResolver(engine)
    engineSelectionResolver = null
    engineSelectionRejecter = null
  }
}

<<<<<<< HEAD
const handleEngineSelectionCancel = () => {
  isEngineSelectionModalOpen.value = false
  if (engineSelectionRejecter) {
    engineSelectionRejecter(new Error('Engine selection cancelled'))
    engineSelectionResolver = null
    engineSelectionRejecter = null
  }
}

const handleFolderExistsUpdate = () => {
  isFolderExistsModalOpen.value = false
  if (folderExistsResolver) {
    folderExistsResolver('update')
    folderExistsResolver = null
    folderExistsRejecter = null
  }
}
=======
  try {
    // Call the continue download function that was stored
    if (folderExistsDownloadContinueFunction.value) {
      const result = await folderExistsDownloadContinueFunction.value()

      // Handle the result based on its type
      if ('showFileSelector' in result) {
        // If we need to show file selector
        downloadFiles.value = result.files
        alternateFileSources.value = result.alternateFileSources || []
        showFileSelector.value = true
      } else if ('showEngineSelectDialog' in result) {
        // If we need to show engine selection dialog
        currentModpackInfo.value = result.modpackInfo
        showEngineSelectDialog.value = true
      } else if ('success' in result) {
        if (result.success) {
          // Show success notification
          notificationService.downloadSuccess(folderExistsModName.value)

          // Trigger the refresh event to update the mod list
          const refreshEvent = new CustomEvent('refresh-mods')
          window.dispatchEvent(refreshEvent)
        } else {
          // Show error notification
          notificationService.downloadError(
            folderExistsModName.value,
            result.error || t('ui.unknown_error')
          )
        }
      }
    }
  } catch (error) {
    // Show error notification
    notificationService.downloadError(folderExistsModName.value, String(error))
>>>>>>> c548099f

const handleFolderExistsDownloadAnyway = () => {
  isFolderExistsModalOpen.value = false
  if (folderExistsResolver) {
    folderExistsResolver('download-anyway')
    folderExistsResolver = null
    folderExistsRejecter = null
  }
}

const handleFolderExistsCancel = () => {
  isFolderExistsModalOpen.value = false
  if (folderExistsRejecter) {
    folderExistsRejecter(new Error('Folder exists dialog cancelled'))
    folderExistsResolver = null
    folderExistsRejecter = null
  }
}

<<<<<<< HEAD
const handleModTypeSelection = (result: {
  modType: string
  engineMod?: Mod
  isAddon: boolean
}) => {
  isModTypeSelectionModalOpen.value = false
  if (modTypeSelectionResolver) {
    modTypeSelectionResolver(result)
    modTypeSelectionResolver = null
    modTypeSelectionRejecter = null
  }
}

const handleModTypeSelectionBack = () => {
  // Handle back button - could reopen previous modal or cancel
  handleModTypeSelectionCancel()
}
=======
  try {
    // Call the update function that was stored
    if (folderExistsUpdateFunction.value) {
      const result = await folderExistsUpdateFunction.value()

      // Handle the result based on its type
      if ('success' in result) {
        if (result.success) {
          // Show success notification
          notificationService.updateSuccess(folderExistsModName.value)

          // Trigger the refresh event to update the mod list
          const refreshEvent = new CustomEvent('refresh-mods')
          window.dispatchEvent(refreshEvent)
        } else {
          // Show error notification
          notificationService.updateError(
            folderExistsModName.value,
            result.error || t('ui.unknown_error')
          )
        }
      }
    } else {
      // No update function available
      notificationService.updateNotAvailable(folderExistsModName.value)
      return
    }
  } catch (error) {
    // Show error notification
    notificationService.updateError(folderExistsModName.value, String(error))
>>>>>>> c548099f

const handleModTypeSelectionCancel = () => {
  isModTypeSelectionModalOpen.value = false
  if (modTypeSelectionRejecter) {
    modTypeSelectionRejecter(new Error('Mod type selection cancelled'))
    modTypeSelectionResolver = null
    modTypeSelectionRejecter = null
  }
}
</script>

<style scoped>
.gamebanana-browser {
  height: 100%;
  display: flex;
  flex-direction: column;
}

.scroll-container {
  flex-grow: 1;
  display: block;
}

.main-browser {
  width: 100%;
}

.section-header {
  display: flex;
  justify-content: space-between;
  align-items: center;
  margin-bottom: 16px;
  width: 100%;
}

.text-subtitle1 {
  color: var(--theme-text);
  font-size: 1.5rem;
  margin-top: 1rem;
}

.q-carousel {
  background-color: transparent;
}

.q-img__content > div {
  background-color: transparent;
}

.q-tab-panel,
.q-tab-panels,
.q-panel {
  background-color: transparent;
  border-radius: 0 0 1rem 1rem;
}

/* Style the tabs to use theme colors */
:deep(.q-tab) {
  color: var(--theme-text-secondary);
}

:deep(.q-tab--active) {
  color: var(--theme-text);
}

:deep(.q-field__native),
:deep(.q-field__input) {
  color: var(--theme-text) !important;
}

:deep(.q-field__label) {
  color: var(--theme-text-secondary) !important;
}

:deep(.q-field__marginal) {
  color: var(--theme-text-secondary);
}

:deep(input::placeholder) {
  color: var(--theme-text-secondary) !important;
}

:deep(.q-field__messages) {
  color: var(--theme-text-secondary) !important;
}
:deep(.q-tab) {
  border-radius: 8px 8px 0 0;
}
:deep(.q-tabs__content) {
  gap: 8px;
}
</style><|MERGE_RESOLUTION|>--- conflicted
+++ resolved
@@ -237,7 +237,6 @@
 import { Mod } from '@main-types'
 import { gamebananaService } from '@services/gamebananaService'
 import { formatEngineName } from '@utils/index'
-import { useI18n } from 'vue-i18n'
 // Declare db for TypeScript
 declare global {
   interface Window {
@@ -250,8 +249,6 @@
 }>()
 
 const emit = defineEmits(['resetModDetailsOnMount'])
-
-const { t } = useI18n()
 
 const notificationService = NotificationService.getInstance()
 
@@ -714,7 +711,6 @@
   }
 
   try {
-<<<<<<< HEAD
     // Step 1: Check if mod has multiple files or alternate file sources
     if (
       (mod._aFiles && mod._aFiles.length > 1) ||
@@ -725,21 +721,6 @@
         mod._aFiles || [],
         mod._aAlternateFileSources || [],
         mod._sName
-=======
-    // Hide the dialog immediately to provide feedback to the user
-    showEngineSelectDialog.value = false
-
-    // Use the centralized gamebananaService to handle modpack download
-    const result = await gamebananaService.downloadModpackForEngine(
-      currentModpackInfo.value,
-      engine
-    )
-
-    if (!result.success) {
-      notificationService.installationFailed(
-        currentModpackInfo.value.mod.name,
-        result.error || t('ui.unknown_error')
->>>>>>> c548099f
       )
       downloadItem.file = selectedFile
     } else {
@@ -807,22 +788,14 @@
             )
           }
 
-<<<<<<< HEAD
           const selectedEngine = await showEngineSelectionModal(
             compatibleEngines,
             engineType,
             mod._sName
-=======
-        if (!result.success) {
-          notificationService.installationFailed(
-            currentDownloadMod.value.name,
-            result.error || t('ui.unknown_error')
->>>>>>> c548099f
           )
           ;(downloadItem as ModpackDownload).engineInstallation = selectedEngine
         }
       } else {
-<<<<<<< HEAD
         // If not a specific engine modpack, show mod type selection modal
         const modTypeResult = await showModTypeSelectionModal(mod._sName)
 
@@ -843,19 +816,6 @@
             ;(downloadItem as ModpackDownload).engineInstallation =
               selectedEngine
           }
-=======
-        // Regular modpack installation
-        const result = await gamebananaService.downloadModpackForEngine(
-          modpackInfo,
-          selection.engineMod
-        )
-
-        if (!result.success) {
-          notificationService.installationFailed(
-            currentDownloadMod.value.name,
-            result.error || t('ui.unknown_error')
-          )
->>>>>>> c548099f
         }
         // If type is 'standalone', continue as regular mod download
       }
@@ -955,7 +915,6 @@
   }
 }
 
-<<<<<<< HEAD
 const downloadEngine = async (engineType: string) => {
   try {
     let folderName: string | undefined = undefined
@@ -968,12 +927,6 @@
     if (folderExists) {
       const action = await showFolderExistsModal(
         await formatEngineName(engineType)
-=======
-    if ('success' in result && !result.success) {
-      notificationService.downloadError(
-        currentDownloadMod.value.name,
-        String('error' in result ? result.error : t('ui.unknown_error'))
->>>>>>> c548099f
       )
       if (action === 'cancel') {
         return // User cancelled
@@ -1050,7 +1003,6 @@
   )
 }
 
-<<<<<<< HEAD
 const showModTypeSelectionModal = (
   modName: string
 ): Promise<{ modType: string; engineMod?: Mod; isAddon: boolean }> => {
@@ -1061,14 +1013,6 @@
 
       modTypeSelectionResolver = resolve
       modTypeSelectionRejecter = reject
-=======
-    // Otherwise, the download was successful or failed without folder conflict
-    if ('success' in result && !result.success) {
-      notificationService.downloadError(
-        await formatEngineName(engineType),
-        String(result.error || t('ui.unknown_error'))
-      )
->>>>>>> c548099f
     }
   )
 }
@@ -1101,7 +1045,6 @@
   }
 }
 
-<<<<<<< HEAD
 const handleEngineSelectionCancel = () => {
   isEngineSelectionModalOpen.value = false
   if (engineSelectionRejecter) {
@@ -1119,43 +1062,6 @@
     folderExistsRejecter = null
   }
 }
-=======
-  try {
-    // Call the continue download function that was stored
-    if (folderExistsDownloadContinueFunction.value) {
-      const result = await folderExistsDownloadContinueFunction.value()
-
-      // Handle the result based on its type
-      if ('showFileSelector' in result) {
-        // If we need to show file selector
-        downloadFiles.value = result.files
-        alternateFileSources.value = result.alternateFileSources || []
-        showFileSelector.value = true
-      } else if ('showEngineSelectDialog' in result) {
-        // If we need to show engine selection dialog
-        currentModpackInfo.value = result.modpackInfo
-        showEngineSelectDialog.value = true
-      } else if ('success' in result) {
-        if (result.success) {
-          // Show success notification
-          notificationService.downloadSuccess(folderExistsModName.value)
-
-          // Trigger the refresh event to update the mod list
-          const refreshEvent = new CustomEvent('refresh-mods')
-          window.dispatchEvent(refreshEvent)
-        } else {
-          // Show error notification
-          notificationService.downloadError(
-            folderExistsModName.value,
-            result.error || t('ui.unknown_error')
-          )
-        }
-      }
-    }
-  } catch (error) {
-    // Show error notification
-    notificationService.downloadError(folderExistsModName.value, String(error))
->>>>>>> c548099f
 
 const handleFolderExistsDownloadAnyway = () => {
   isFolderExistsModalOpen.value = false
@@ -1175,7 +1081,6 @@
   }
 }
 
-<<<<<<< HEAD
 const handleModTypeSelection = (result: {
   modType: string
   engineMod?: Mod
@@ -1193,38 +1098,6 @@
   // Handle back button - could reopen previous modal or cancel
   handleModTypeSelectionCancel()
 }
-=======
-  try {
-    // Call the update function that was stored
-    if (folderExistsUpdateFunction.value) {
-      const result = await folderExistsUpdateFunction.value()
-
-      // Handle the result based on its type
-      if ('success' in result) {
-        if (result.success) {
-          // Show success notification
-          notificationService.updateSuccess(folderExistsModName.value)
-
-          // Trigger the refresh event to update the mod list
-          const refreshEvent = new CustomEvent('refresh-mods')
-          window.dispatchEvent(refreshEvent)
-        } else {
-          // Show error notification
-          notificationService.updateError(
-            folderExistsModName.value,
-            result.error || t('ui.unknown_error')
-          )
-        }
-      }
-    } else {
-      // No update function available
-      notificationService.updateNotAvailable(folderExistsModName.value)
-      return
-    }
-  } catch (error) {
-    // Show error notification
-    notificationService.updateError(folderExistsModName.value, String(error))
->>>>>>> c548099f
 
 const handleModTypeSelectionCancel = () => {
   isModTypeSelectionModalOpen.value = false

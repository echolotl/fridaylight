--- conflicted
+++ resolved
@@ -169,15 +169,6 @@
  */
 
 export interface AppSettings {
-<<<<<<< HEAD
-  accentColor: string | ColorOption;
-  installLocation: string;
-  theme: string;  // Changed from enableLightTheme to theme
-  useSystemTheme: boolean;
-  validateFnfMods: boolean; // Whether to validate FNF mods structure before adding
-  showTerminalOutput: boolean; // Whether to show terminal output from running mods
-  compactMode: boolean; // Whether to display the sidebar in compact mode with only icons
-=======
   accentColor: string | ColorOption
   installLocation: string
   theme: string // Changed from enableLightTheme to theme
@@ -186,7 +177,6 @@
   validateFnfMods: boolean // Whether to validate FNF mods structure before adding
   showTerminalOutput: boolean // Whether to show terminal output from running mods
   compactMode: boolean // Whether to display the sidebar in compact mode with only icons
->>>>>>> a3dfd155
 }
 
 interface ColorOption {

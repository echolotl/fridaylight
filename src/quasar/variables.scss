--- conflicted
+++ resolved
@@ -20,129 +20,6 @@
 $blue: #39dbce;
 $purple: #c490d1;
 $pink: #db2955;
-
-<<<<<<< HEAD
-=======
-// Theme colors - Dark
-$theme-dark-bg: rgba(0, 0, 0, 0.87);
-$theme-dark-card: rgba(255, 255, 255, 0.2);
-$theme-dark-surface: rgba(0, 0, 0, 0.1);
-$theme-dark-text: #e6e6e6;
-$theme-dark-text-secondary: rgba(230, 230, 230, 0.7);
-$theme-dark-border: rgba(230, 230, 230, 0.25);
-
-// Theme colors - Light
-$theme-light-bg: rgba(255, 255, 255, 0.87);
-$theme-light-card: rgba(0, 0, 0, 0.1);
-$theme-light-surface: rgba(0, 0, 0, 0.1);
-$theme-light-text: #212121;
-$theme-light-text-secondary: rgba(0, 0, 0, 0.7);
-$theme-light-border: rgba(0, 0, 0, 0.25);
-
-// Theme colors - Yourself
-$theme-yourself-bg: #0f142c;
-$theme-yourself-card: #162c46;
-$theme-yourself-surface: #121b38;
-$theme-yourself-text: #e6f1ff;
-$theme-yourself-text-secondary: rgba(230, 241, 255, 0.7);
-$theme-yourself-border: rgba(66, 133, 244, 0.3);
-$theme-yourself-solid: #163346;
-
-// Theme colors - Hotline
-$theme-hotline-bg: #2c1c2d;
-$theme-hotline-card: #5a283c;
-$theme-hotline-surface: #462639;
-$theme-hotline-text: #ffdab9;
-$theme-hotline-text-secondary: rgba(255, 218, 185, 0.7);
-$theme-hotline-border: rgba(255, 218, 185, 0.25);
-$theme-hotline-solid: #664146;
-
-// Theme colors - Corruption
-$theme-corruption-bg: #0f0f12;
-$theme-corruption-card: #241721;
-$theme-corruption-surface: #140f16;
-$theme-corruption-text: #ffa0b0;
-$theme-corruption-text-secondary: rgba(255, 160, 184, 0.7);
-$theme-corruption-border: rgba(255, 160, 184, 0.25);
-$theme-corruption-solid: #241721;
-
-// Theme colors - Shaggy
-$theme-shaggy-bg: #152423;
-$theme-shaggy-card: #2c4235;
-$theme-shaggy-surface: #1e3129;
-$theme-shaggy-text: #d5c4f0;
-$theme-shaggy-text-secondary: rgba(213, 196, 240, 0.7);
-$theme-shaggy-border: rgba(213, 196, 240, 0.25);
-$theme-shaggy-solid: #2f2e50;
-
-// Theme colors - Boo
-$theme-boo-bg: #cfe2ee;
-$theme-boo-card: #9e9fce;
-$theme-boo-surface: #bac9e4;
-$theme-boo-text: #614545;
-$theme-boo-text-secondary: rgba(97, 69, 69, 0.7);
-$theme-boo-border: rgba(97, 69, 69, 0.25);
-$theme-boo-solid: #bac9e4;
-
-// Theme colors - QT
-$theme-qt-bg: #eecfd8;
-$theme-qt-card: #d3a2cc;
-$theme-qt-surface: #e4bad1;
-$theme-qt-text: #49343f;
-$theme-qt-text-secondary: rgba(73, 52, 63, 0.7);
-$theme-qt-border: rgba(73, 52, 63, 0.25);
-$theme-qt-solid: #d3a2cc;
-
-// Theme colors - Garcello
-$theme-garcello-bg: #dbeecf;
-$theme-garcello-card: #a2d3a2;
-$theme-garcello-surface: #bfe4ba;
-$theme-garcello-text: #343b49;
-$theme-garcello-text-secondary: rgba(52, 59, 73, 0.7);
-$theme-garcello-border: rgba(52, 59, 73, 0.25);
-$theme-garcello-solid: #a2d3a2;
-
-// Theme colors - Pump
-$theme-pump-bg: #e6e0ad;
-$theme-pump-card: #cca581;
-$theme-pump-surface: #d8c395;
-$theme-pump-text: #311c24;
-$theme-pump-text-secondary: rgba(49, 28, 36, 0.7);
-$theme-pump-border: rgba(49, 28, 36, 0.25);
-$theme-pump-solid: #cca581;
-
-// Extra themes
-
-// Theme colors - Doe
-$theme-doe-bg: linear-gradient(to top, #ffffff 20%, #9cedfc 50%, #7ba2f5);
-$theme-doe-card: rgba(0, 0, 0, 0.35);
-$theme-doe-surface: rgba(255, 255, 255, 0.5);
-$theme-doe-text: #2c1d07;
-$theme-doe-text-secondary: rgba(44, 29, 7, 0.7);
-$theme-doe-border: rgba(44, 29, 7, 0.25);
-$theme-doe-solid: #ffffff;
-
-// Solid theme colors for non-Windows 11 platforms
-$theme-dark-bg-solid: #121212;
-$theme-dark-card-solid: #1e1e1e;
-$theme-dark-surface-solid: #282828;
-
-$theme-light-bg-solid: #f5f5f5;
-$theme-light-card-solid: #ffffff;
-$theme-light-surface-solid: #f0f0f0;
-
-$theme-yourself-bg-solid: #0a1929;
-$theme-yourself-card-solid: #142846;
-$theme-yourself-surface-solid: rgba(66, 133, 244, 0.1);
-
-$theme-corruption-bg-solid: #0f0f13;
-$theme-corruption-card-solid: #16161c;
-$theme-corruption-surface-solid: rgba(255, 0, 230, 0.1);
-
-$theme-shaggy-bg-solid: #23282e;
-$theme-shaggy-card-solid: #2e2d3b;
-$theme-shaggy-surface-solid: rgba(69, 38, 95, 0.2);
->>>>>>> a3dfd155
 
 // Font definitions
 $phantom-muff-empty: 'PhantomMuffEmpty';
@@ -195,167 +72,7 @@
   font-family: 'PhantomMuffDifficulty', sans-serif;
 }
 
-<<<<<<< HEAD
-// Global Quasar overrides
-
 .text-subtitle1, .text-subtitle2, .text-h6, .text-body1, .text-body2 {
-=======
-// Theme classes for light/dark mode
-body {
-  --theme-bg: #{$theme-dark-bg};
-  --theme-card: #{$theme-dark-card};
-  --theme-surface: #{$theme-dark-surface};
-  --theme-text: #{$theme-dark-text};
-  --theme-text-secondary: #{$theme-dark-text-secondary};
-  --theme-border: #{$theme-dark-border};
-  --solid: #{$solid-dark};
-
-  --red: #{$red};
-  --orange: #{$orange};
-  --yellow: #{$yellow};
-  --green: #{$green};
-  --blue: #{$blue};
-  --purple: #{$purple};
-  --pink: #{$pink};
-}
-
-body.light-theme {
-  --theme-bg: #{$theme-light-bg};
-  --theme-card: #{$theme-light-card};
-  --theme-surface: #{$theme-light-surface};
-  --theme-text: #{$theme-light-text};
-  --theme-text-secondary: #{$theme-light-text-secondary};
-  --theme-border: #{$theme-light-border};
-  --solid: #{$solid-light};
-}
-
-body.yourself-theme {
-  --theme-bg: #{$theme-yourself-bg};
-  --theme-card: #{$theme-yourself-card};
-  --theme-surface: #{$theme-yourself-surface};
-  --theme-text: #{$theme-yourself-text};
-  --theme-text-secondary: #{$theme-yourself-text-secondary};
-  --theme-border: #{$theme-yourself-border};
-  --solid: #{$theme-yourself-solid};
-}
-
-body.hotline-theme {
-  --theme-bg: #{$theme-hotline-bg};
-  --theme-card: #{$theme-hotline-card};
-  --theme-surface: #{$theme-hotline-surface};
-  --theme-text: #{$theme-hotline-text};
-  --theme-text-secondary: #{$theme-hotline-text-secondary};
-  --theme-border: #{$theme-hotline-border};
-  --solid: #{$theme-hotline-solid};
-}
-
-body.corruption-theme {
-  --theme-bg: #{$theme-corruption-bg};
-  --theme-card: #{$theme-corruption-card};
-  --theme-surface: #{$theme-corruption-surface};
-  --theme-text: #{$theme-corruption-text};
-  --theme-text-secondary: #{$theme-corruption-text-secondary};
-  --theme-border: #{$theme-corruption-border};
-  --solid: #{$theme-corruption-solid};
-}
-
-body.shaggy-theme {
-  --theme-bg: #{$theme-shaggy-bg};
-  --theme-card: #{$theme-shaggy-card};
-  --theme-surface: #{$theme-shaggy-surface};
-  --theme-text: #{$theme-shaggy-text};
-  --theme-text-secondary: #{$theme-shaggy-text-secondary};
-  --theme-border: #{$theme-shaggy-border};
-  --solid: #{$theme-shaggy-solid};
-}
-
-body.qt-theme {
-  --theme-bg: #{$theme-qt-bg};
-  --theme-card: #{$theme-qt-card};
-  --theme-surface: #{$theme-qt-surface};
-  --theme-text: #{$theme-qt-text};
-  --theme-text-secondary: #{$theme-qt-text-secondary};
-  --theme-border: #{$theme-qt-border};
-  --solid: #{$theme-qt-solid};
-}
-
-body.garcello-theme {
-  --theme-bg: #{$theme-garcello-bg};
-  --theme-card: #{$theme-garcello-card};
-  --theme-surface: #{$theme-garcello-surface};
-  --theme-text: #{$theme-garcello-text};
-  --theme-text-secondary: #{$theme-garcello-text-secondary};
-  --theme-border: #{$theme-garcello-border};
-  --solid: #{$theme-garcello-solid};
-}
-
-body.pump-theme {
-  --theme-bg: #{$theme-pump-bg};
-  --theme-card: #{$theme-pump-card};
-  --theme-surface: #{$theme-pump-surface};
-  --theme-text: #{$theme-pump-text};
-  --theme-text-secondary: #{$theme-pump-text-secondary};
-  --theme-border: #{$theme-pump-border};
-  --solid: #{$theme-pump-solid};
-}
-
-body.boo-theme {
-  --theme-bg: #{$theme-boo-bg};
-  --theme-card: #{$theme-boo-card};
-  --theme-surface: #{$theme-boo-surface};
-  --theme-text: #{$theme-boo-text};
-  --theme-text-secondary: #{$theme-boo-text-secondary};
-  --theme-border: #{$theme-boo-border};
-  --solid: #{$theme-boo-solid};
-}
-
-body.doe-theme {
-  --theme-bg: #{$theme-doe-bg};
-  --theme-card: #{$theme-doe-card};
-  --theme-surface: #{$theme-doe-surface};
-  --theme-text: #{$theme-doe-text};
-  --theme-text-secondary: #{$theme-doe-text-secondary};
-  --theme-border: #{$theme-doe-border};
-  --solid: #{$theme-doe-solid};
-}
-
-body.solid-theme {
-  --theme-bg: #{$theme-dark-bg-solid};
-  --theme-card: #{$theme-dark-card-solid};
-  --theme-surface: #{$theme-dark-surface-solid};
-}
-
-body.light-theme.solid-theme {
-  --theme-bg: #{$theme-light-bg-solid};
-  --theme-card: #{$theme-light-card-solid};
-  --theme-surface: #{$theme-light-surface-solid};
-}
-
-/* Additional CSS to ensure background colors are applied correctly */
-html {
-  background: var(--theme-bg) !important;
-}
-
-body.dark-theme,
-body.yourself-theme,
-body.hotline-theme,
-body.corruption-theme,
-body.light-theme,
-body.qt-theme,
-body.shaggy-theme,
-body.garcello-theme,
-body.pump-theme,
-body.doe-theme,
-body.boo-theme {
-  background: var(--theme-bg) !important;
-}
-
-.text-subtitle1,
-.text-subtitle2,
-.text-h6,
-.text-body1,
-.text-body2 {
->>>>>>> a3dfd155
   color: var(--theme-text);
 }
 
